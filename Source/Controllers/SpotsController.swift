--- conflicted
+++ resolved
@@ -3,12 +3,9 @@
 
 public class SpotsController: UIViewController, UIScrollViewDelegate {
 
-<<<<<<< HEAD
   public static var configure: ((container: SpotScrollView) -> Void)?
 
-=======
   public private(set) var initialContentInset: UIEdgeInsets = UIEdgeInsetsZero
->>>>>>> ee6d3ee1
   public private(set) var spots: [Spotable]
 
   public var refreshing = false {
