import UIKit
import QuartzCore

public class SpotsScrollView: UIScrollView {

  let KVOContext = UnsafeMutablePointer<()>()

  private var subviewsInLayoutOrder = [UIView?]()
  public var configured = false

  lazy public var contentView: SpotsContentView = { [unowned self] in
    let view = SpotsContentView(frame: self.frame)
    return view
    }()

  deinit {
    contentView.subviews.forEach { $0.removeFromSuperview() }
  }

  override init(frame: CGRect) {
    super.init(frame: frame)
    addSubview(contentView)
  }

  required public init?(coder aDecoder: NSCoder) {
    fatalError("init(coder:) has not been implemented")
  }

  func didAddSubviewToContainer(subview: UIView) {
    subview.autoresizingMask = [.None]
    subview.translatesAutoresizingMaskIntoConstraints = false

    subviewsInLayoutOrder.append(subview)

    if let scrollView = subview as? UIScrollView where scrollView.superview == contentView {
      scrollView.scrollEnabled = false

      if let collectionView = scrollView as? UICollectionView,
        layout = collectionView.collectionViewLayout as? UICollectionViewFlowLayout
        where layout.scrollDirection == .Horizontal  {
          scrollView.scrollEnabled = true
      }

      scrollView.addObserver(self, forKeyPath: "contentSize", options: .Old, context: KVOContext)
    }

    setNeedsLayout()
  }

  public override func willRemoveSubview(subview: UIView) {
    if let scrollView = subview as? UIScrollView where scrollView.superview == contentView {
      scrollView.removeObserver(self, forKeyPath: "contentSize", context: KVOContext)
    }

    if let index = subviewsInLayoutOrder.indexOf({ $0 == subview }) {
      subviewsInLayoutOrder.removeAtIndex(index)
    }
    setNeedsLayout()
  }

  public override func observeValueForKeyPath(keyPath: String?, ofObject object: AnyObject?, change: [String : AnyObject]?, context: UnsafeMutablePointer<Void>) {
    if let change = change where context == KVOContext {
      if let scrollView = object as? UIScrollView,
        oldContentSize = change[NSKeyValueChangeOldKey] as? CGSize {
          if scrollView.contentSize != oldContentSize {
            setNeedsLayout()
            layoutIfNeeded()
          }
      } else if let view = object as? UIView,
        oldContentSize = change[NSKeyValueChangeOldKey] as? CGRect {
          if view.frame != oldContentSize {
            setNeedsLayout()
            layoutIfNeeded()
          }
      }
    } else {
      super.observeValueForKeyPath(keyPath, ofObject: object, change: change, context: context)
    }
  }

  public override func layoutSubviews() {
    super.layoutSubviews()

    contentView.frame = bounds
    contentView.bounds = CGRect(origin: contentOffset, size: bounds.size)

    var yOffsetOfCurrentSubview: CGFloat = 0.0

    for subview in subviewsInLayoutOrder {
      if let scrollView = subview as? UIScrollView {
        var frame = scrollView.frame
        var contentOffset = scrollView.contentOffset

        if self.contentOffset.y < yOffsetOfCurrentSubview {
          contentOffset.y = 0.0
          frame.origin.y = yOffsetOfCurrentSubview
        } else {
          contentOffset.y = self.contentOffset.y - yOffsetOfCurrentSubview
          frame.origin.y = self.contentOffset.y
        }

        // TODO: Fix this properly...
        // This should also apply for UICollectionView but I haven't figured out a way to resize them properly without it going ape-shit over that the layout is incorrect.
        if subview is UITableView {
          let remainingBoundsHeight = fmax(CGRectGetMaxY(bounds) - CGRectGetMinY(frame), 0.0)
          let remainingContentHeight = fmax(scrollView.contentSize.height - contentOffset.y, 0.0)
<<<<<<< HEAD

          let newHeight = ceil(fmin(remainingBoundsHeight, remainingContentHeight))
          if newHeight > 0.0 || configured {
            frame.size.height = ceil(fmin(remainingBoundsHeight, remainingContentHeight))
          }
=======
          frame.size.height = ceil(fmin(remainingBoundsHeight, remainingContentHeight))
>>>>>>> d96695d4
        }

        frame.size.width = ceil(contentView.frame.size.width)

        scrollView.frame = frame
        scrollView.contentOffset = contentOffset

        yOffsetOfCurrentSubview += scrollView.contentSize.height + scrollView.contentInset.top + scrollView.contentInset.bottom
      } else if let subview = subview {
        var frame = subview.frame
        frame.origin.y = yOffsetOfCurrentSubview
        frame.size.width = contentView.bounds.size.width
        subview.frame = frame

        yOffsetOfCurrentSubview += frame.size.height
      }
    }

    let minimumContentHeight = bounds.height - (contentInset.top + contentInset.bottom)
    let initialContentOffset = contentOffset
    contentSize = CGSize(width: bounds.size.width, height: fmax(yOffsetOfCurrentSubview, minimumContentHeight))
    
    if initialContentOffset != contentOffset {
      setNeedsLayout()
      layoutIfNeeded()
    }
  }
}<|MERGE_RESOLUTION|>--- conflicted
+++ resolved
@@ -104,15 +104,10 @@
         if subview is UITableView {
           let remainingBoundsHeight = fmax(CGRectGetMaxY(bounds) - CGRectGetMinY(frame), 0.0)
           let remainingContentHeight = fmax(scrollView.contentSize.height - contentOffset.y, 0.0)
-<<<<<<< HEAD
-
           let newHeight = ceil(fmin(remainingBoundsHeight, remainingContentHeight))
           if newHeight > 0.0 || configured {
             frame.size.height = ceil(fmin(remainingBoundsHeight, remainingContentHeight))
           }
-=======
-          frame.size.height = ceil(fmin(remainingBoundsHeight, remainingContentHeight))
->>>>>>> d96695d4
         }
 
         frame.size.width = ceil(contentView.frame.size.width)
