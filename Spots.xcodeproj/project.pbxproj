// !$*UTF8*$!
{
	archiveVersion = 1;
	classes = {
	};
	objectVersion = 46;
	objects = {

/* Begin PBXBuildFile section */
		52CD427A1E4477C800187E09 /* PageIndicatorPlacement.swift in Sources */ = {isa = PBXBuildFile; fileRef = 52CD42791E4477C800187E09 /* PageIndicatorPlacement.swift */; };
		52CD427B1E4477C800187E09 /* PageIndicatorPlacement.swift in Sources */ = {isa = PBXBuildFile; fileRef = 52CD42791E4477C800187E09 /* PageIndicatorPlacement.swift */; };
		52CD427C1E4477C800187E09 /* PageIndicatorPlacement.swift in Sources */ = {isa = PBXBuildFile; fileRef = 52CD42791E4477C800187E09 /* PageIndicatorPlacement.swift */; };
		BD01BD111DAEA522009C10FF /* TestParser.swift in Sources */ = {isa = PBXBuildFile; fileRef = BD01BD0D1DAEA464009C10FF /* TestParser.swift */; };
		BD01BD121DAEA523009C10FF /* TestParser.swift in Sources */ = {isa = PBXBuildFile; fileRef = BD01BD0D1DAEA464009C10FF /* TestParser.swift */; };
		BD01BD131DAEA523009C10FF /* TestParser.swift in Sources */ = {isa = PBXBuildFile; fileRef = BD01BD0D1DAEA464009C10FF /* TestParser.swift */; };
		BD0AF3521E83CC53008795C3 /* UserInterface+Extensions.swift in Sources */ = {isa = PBXBuildFile; fileRef = BD0AF3511E83CC53008795C3 /* UserInterface+Extensions.swift */; };
		BD0AF3531E83CC53008795C3 /* UserInterface+Extensions.swift in Sources */ = {isa = PBXBuildFile; fileRef = BD0AF3511E83CC53008795C3 /* UserInterface+Extensions.swift */; };
		BD0AF3541E83CC53008795C3 /* UserInterface+Extensions.swift in Sources */ = {isa = PBXBuildFile; fileRef = BD0AF3511E83CC53008795C3 /* UserInterface+Extensions.swift */; };
		BD10D5251D7955AB00DF8E9B /* TestViewModelExtensions.swift in Sources */ = {isa = PBXBuildFile; fileRef = BD10D5211D79533C00DF8E9B /* TestViewModelExtensions.swift */; };
		BD10D5261D7955AC00DF8E9B /* TestViewModelExtensions.swift in Sources */ = {isa = PBXBuildFile; fileRef = BD10D5211D79533C00DF8E9B /* TestViewModelExtensions.swift */; };
		BD10D5271D7955AC00DF8E9B /* TestViewModelExtensions.swift in Sources */ = {isa = PBXBuildFile; fileRef = BD10D5211D79533C00DF8E9B /* TestViewModelExtensions.swift */; };
		BD165A371E6EAAA60023AF82 /* TestSpot.swift in Sources */ = {isa = PBXBuildFile; fileRef = BD165A361E6EAAA60023AF82 /* TestSpot.swift */; };
		BD165A391E6EAD750023AF82 /* HelperViews.swift in Sources */ = {isa = PBXBuildFile; fileRef = BD165A381E6EAD750023AF82 /* HelperViews.swift */; };
		BD165A3B1E6EAF310023AF82 /* GridableLayout.swift in Sources */ = {isa = PBXBuildFile; fileRef = BD165A3A1E6EAF310023AF82 /* GridableLayout.swift */; };
		BD1D17251EA89A36000DBCF8 /* SpotsRefreshControl.swift in Sources */ = {isa = PBXBuildFile; fileRef = BD1D17241EA89A36000DBCF8 /* SpotsRefreshControl.swift */; };
		BD1F9E0F1EA39DFD009C018B /* SpotsController+iOS+Extensions.swift in Sources */ = {isa = PBXBuildFile; fileRef = BD1F9E0E1EA39DFD009C018B /* SpotsController+iOS+Extensions.swift */; };
		BD1F9E111EA39ED9009C018B /* Mappable+Extensions.swift in Sources */ = {isa = PBXBuildFile; fileRef = BD1F9E101EA39ED9009C018B /* Mappable+Extensions.swift */; };
		BD1F9E121EA39ED9009C018B /* Mappable+Extensions.swift in Sources */ = {isa = PBXBuildFile; fileRef = BD1F9E101EA39ED9009C018B /* Mappable+Extensions.swift */; };
		BD1F9E131EA39ED9009C018B /* Mappable+Extensions.swift in Sources */ = {isa = PBXBuildFile; fileRef = BD1F9E101EA39ED9009C018B /* Mappable+Extensions.swift */; };
		BD1F9E151EA39F02009C018B /* Array+Extensions.swift in Sources */ = {isa = PBXBuildFile; fileRef = BD1F9E141EA39F02009C018B /* Array+Extensions.swift */; };
		BD1F9E161EA39F02009C018B /* Array+Extensions.swift in Sources */ = {isa = PBXBuildFile; fileRef = BD1F9E141EA39F02009C018B /* Array+Extensions.swift */; };
		BD1F9E171EA39F02009C018B /* Array+Extensions.swift in Sources */ = {isa = PBXBuildFile; fileRef = BD1F9E141EA39F02009C018B /* Array+Extensions.swift */; };
		BD1F9E191EA39F2E009C018B /* Dictionary+Extensions.swift in Sources */ = {isa = PBXBuildFile; fileRef = BD1F9E181EA39F2E009C018B /* Dictionary+Extensions.swift */; };
		BD1F9E1A1EA39F2E009C018B /* Dictionary+Extensions.swift in Sources */ = {isa = PBXBuildFile; fileRef = BD1F9E181EA39F2E009C018B /* Dictionary+Extensions.swift */; };
		BD1F9E1B1EA39F2E009C018B /* Dictionary+Extensions.swift in Sources */ = {isa = PBXBuildFile; fileRef = BD1F9E181EA39F2E009C018B /* Dictionary+Extensions.swift */; };
		BD21C2541E4358CD00FE2B26 /* TestGridableLayout.swift in Sources */ = {isa = PBXBuildFile; fileRef = BD21C2511E4358B900FE2B26 /* TestGridableLayout.swift */; };
		BD21C2551E4358CE00FE2B26 /* TestGridableLayout.swift in Sources */ = {isa = PBXBuildFile; fileRef = BD21C2511E4358B900FE2B26 /* TestGridableLayout.swift */; };
		BD21C2561E4358CF00FE2B26 /* TestGridableLayout.swift in Sources */ = {isa = PBXBuildFile; fileRef = BD21C2511E4358B900FE2B26 /* TestGridableLayout.swift */; };
		BD24030C1E4B981A005BAA19 /* Component.swift in Sources */ = {isa = PBXBuildFile; fileRef = BD24030B1E4B981A005BAA19 /* Component.swift */; };
		BD24030D1E4B981A005BAA19 /* Component.swift in Sources */ = {isa = PBXBuildFile; fileRef = BD24030B1E4B981A005BAA19 /* Component.swift */; };
		BD2403111E4B9A02005BAA19 /* Component.swift in Sources */ = {isa = PBXBuildFile; fileRef = BD2403101E4B9A02005BAA19 /* Component.swift */; };
		BD31BB9D1EA6209C00D1FC8A /* DelegateConfigurationClosureTests.swift in Sources */ = {isa = PBXBuildFile; fileRef = BD31BB991EA6208600D1FC8A /* DelegateConfigurationClosureTests.swift */; };
		BD31BB9E1EA6209D00D1FC8A /* DelegateConfigurationClosureTests.swift in Sources */ = {isa = PBXBuildFile; fileRef = BD31BB991EA6208600D1FC8A /* DelegateConfigurationClosureTests.swift */; };
		BD31BB9F1EA6209E00D1FC8A /* DelegateConfigurationClosureTests.swift in Sources */ = {isa = PBXBuildFile; fileRef = BD31BB991EA6208600D1FC8A /* DelegateConfigurationClosureTests.swift */; };
		BD4295551D81D39700E07E1C /* TestComponentiOS.swift in Sources */ = {isa = PBXBuildFile; fileRef = BD4295541D81D39700E07E1C /* TestComponentiOS.swift */; };
		BD42CA851E4C9B2600A86E3B /* ComponentTests.swift in Sources */ = {isa = PBXBuildFile; fileRef = BD42CA841E4C9B2600A86E3B /* ComponentTests.swift */; };
		BD42CA861E4C9B2600A86E3B /* ComponentTests.swift in Sources */ = {isa = PBXBuildFile; fileRef = BD42CA841E4C9B2600A86E3B /* ComponentTests.swift */; };
		BD44D1E31EADC48200F7205E /* HeaderMode.swift in Sources */ = {isa = PBXBuildFile; fileRef = BD44D1E21EADC48200F7205E /* HeaderMode.swift */; };
		BD44D1E41EADC48200F7205E /* HeaderMode.swift in Sources */ = {isa = PBXBuildFile; fileRef = BD44D1E21EADC48200F7205E /* HeaderMode.swift */; };
		BD44D1E51EADC48200F7205E /* HeaderMode.swift in Sources */ = {isa = PBXBuildFile; fileRef = BD44D1E21EADC48200F7205E /* HeaderMode.swift */; };
		BD45D9871E30906300C2D6B2 /* LayoutTests.swift in Sources */ = {isa = PBXBuildFile; fileRef = BD45D9861E30906300C2D6B2 /* LayoutTests.swift */; };
		BD45D9881E30906300C2D6B2 /* LayoutTests.swift in Sources */ = {isa = PBXBuildFile; fileRef = BD45D9861E30906300C2D6B2 /* LayoutTests.swift */; };
		BD45D9891E30906300C2D6B2 /* LayoutTests.swift in Sources */ = {isa = PBXBuildFile; fileRef = BD45D9861E30906300C2D6B2 /* LayoutTests.swift */; };
		BD45D98B1E30909700C2D6B2 /* TestLayoutExtensions.swift in Sources */ = {isa = PBXBuildFile; fileRef = BD45D98A1E30909700C2D6B2 /* TestLayoutExtensions.swift */; };
		BD45D98C1E30909700C2D6B2 /* TestLayoutExtensions.swift in Sources */ = {isa = PBXBuildFile; fileRef = BD45D98A1E30909700C2D6B2 /* TestLayoutExtensions.swift */; };
		BD45D98F1E30935500C2D6B2 /* TestLayoutExtensions.swift in Sources */ = {isa = PBXBuildFile; fileRef = BD45D98E1E30935500C2D6B2 /* TestLayoutExtensions.swift */; };
		BD45D9951E30A8A000C2D6B2 /* InsetTests.swift in Sources */ = {isa = PBXBuildFile; fileRef = BD45D9941E30A8A000C2D6B2 /* InsetTests.swift */; };
		BD45D9961E30A8A000C2D6B2 /* InsetTests.swift in Sources */ = {isa = PBXBuildFile; fileRef = BD45D9941E30A8A000C2D6B2 /* InsetTests.swift */; };
		BD45D9971E30A8A000C2D6B2 /* InsetTests.swift in Sources */ = {isa = PBXBuildFile; fileRef = BD45D9941E30A8A000C2D6B2 /* InsetTests.swift */; };
		BD5CF7371E8B7C57006CC281 /* ComponentResize.swift in Sources */ = {isa = PBXBuildFile; fileRef = BD5CF7361E8B7C57006CC281 /* ComponentResize.swift */; };
		BD5FC7DF1E857AD900D03038 /* FlippedView.swift in Sources */ = {isa = PBXBuildFile; fileRef = BD5FC7DE1E857AD900D03038 /* FlippedView.swift */; };
		BD5FE3451EA6222C0008749C /* TestComponentDelegate+iOS.swift in Sources */ = {isa = PBXBuildFile; fileRef = BDEFF5511DD1DA8000FC0537 /* TestComponentDelegate+iOS.swift */; };
		BD5FE3461EA6222D0008749C /* TestComponentDelegate+iOS.swift in Sources */ = {isa = PBXBuildFile; fileRef = BDEFF5511DD1DA8000FC0537 /* TestComponentDelegate+iOS.swift */; };
		BD650CF61ECAC2C100DFD220 /* ItemConfigurableComputeSizeTests.swift in Sources */ = {isa = PBXBuildFile; fileRef = BD650CF51ECAC2C100DFD220 /* ItemConfigurableComputeSizeTests.swift */; };
		BD650CF71ECAC2C100DFD220 /* ItemConfigurableComputeSizeTests.swift in Sources */ = {isa = PBXBuildFile; fileRef = BD650CF51ECAC2C100DFD220 /* ItemConfigurableComputeSizeTests.swift */; };
		BD650CF81ECAC2C100DFD220 /* ItemConfigurableComputeSizeTests.swift in Sources */ = {isa = PBXBuildFile; fileRef = BD650CF51ECAC2C100DFD220 /* ItemConfigurableComputeSizeTests.swift */; };
		BD677E851DC616B2006D1654 /* ComponentSharedTests.swift in Sources */ = {isa = PBXBuildFile; fileRef = BD677E841DC616B2006D1654 /* ComponentSharedTests.swift */; };
		BD677E871DC616B2006D1654 /* ComponentSharedTests.swift in Sources */ = {isa = PBXBuildFile; fileRef = BD677E841DC616B2006D1654 /* ComponentSharedTests.swift */; };
		BD677E891DC61EFC006D1654 /* TestStateCache.swift in Sources */ = {isa = PBXBuildFile; fileRef = BD677E881DC61EFC006D1654 /* TestStateCache.swift */; };
		BD677E8A1DC61EFC006D1654 /* TestStateCache.swift in Sources */ = {isa = PBXBuildFile; fileRef = BD677E881DC61EFC006D1654 /* TestStateCache.swift */; };
		BD677E8B1DC61EFC006D1654 /* TestStateCache.swift in Sources */ = {isa = PBXBuildFile; fileRef = BD677E881DC61EFC006D1654 /* TestStateCache.swift */; };
		BD677E8D1DC62575006D1654 /* TestUIViewControllerExtensions.swift in Sources */ = {isa = PBXBuildFile; fileRef = BD677E8C1DC62575006D1654 /* TestUIViewControllerExtensions.swift */; };
		BD677E8F1DC65D63006D1654 /* Helpers.swift in Sources */ = {isa = PBXBuildFile; fileRef = BD677E8E1DC65D63006D1654 /* Helpers.swift */; };
		BD677E901DC65D63006D1654 /* Helpers.swift in Sources */ = {isa = PBXBuildFile; fileRef = BD677E8E1DC65D63006D1654 /* Helpers.swift */; };
		BD677E911DC65D63006D1654 /* Helpers.swift in Sources */ = {isa = PBXBuildFile; fileRef = BD677E8E1DC65D63006D1654 /* Helpers.swift */; };
		BD6CB2641ED71C4900FC78C8 /* SpotsScrollViewTests.swift in Sources */ = {isa = PBXBuildFile; fileRef = BD6CB2631ED71C4900FC78C8 /* SpotsScrollViewTests.swift */; };
		BD6FBEF01E12B5F000AA58BD /* TestComposition.swift in Sources */ = {isa = PBXBuildFile; fileRef = BD6FBEEF1E12B5F000AA58BD /* TestComposition.swift */; };
		BD6FBEF11E12B5F000AA58BD /* TestComposition.swift in Sources */ = {isa = PBXBuildFile; fileRef = BD6FBEEF1E12B5F000AA58BD /* TestComposition.swift */; };
		BD6FBEF21E12B5F000AA58BD /* TestComposition.swift in Sources */ = {isa = PBXBuildFile; fileRef = BD6FBEEF1E12B5F000AA58BD /* TestComposition.swift */; };
		BD7397381D718CDB000AF2DE /* TestComponentModel.swift in Sources */ = {isa = PBXBuildFile; fileRef = D584782B1C43FF34006EBA49 /* TestComponentModel.swift */; };
		BD7397401D718CDB000AF2DE /* Spots.framework in Frameworks */ = {isa = PBXBuildFile; fileRef = D58478091C43FEB8006EBA49 /* Spots.framework */; };
		BD77D1F41E8537E80075A3FC /* ComponentModelDiff.swift in Sources */ = {isa = PBXBuildFile; fileRef = BD77D1F31E8537E80075A3FC /* ComponentModelDiff.swift */; };
		BD77D1F51E8537E80075A3FC /* ComponentModelDiff.swift in Sources */ = {isa = PBXBuildFile; fileRef = BD77D1F31E8537E80075A3FC /* ComponentModelDiff.swift */; };
		BD77D1F61E8537E80075A3FC /* ComponentModelDiff.swift in Sources */ = {isa = PBXBuildFile; fileRef = BD77D1F31E8537E80075A3FC /* ComponentModelDiff.swift */; };
		BD77D1F81E8538080075A3FC /* ComponentModelKind.swift in Sources */ = {isa = PBXBuildFile; fileRef = BD77D1F71E8538080075A3FC /* ComponentModelKind.swift */; };
		BD77D1F91E8538080075A3FC /* ComponentModelKind.swift in Sources */ = {isa = PBXBuildFile; fileRef = BD77D1F71E8538080075A3FC /* ComponentModelKind.swift */; };
		BD77D1FA1E8538080075A3FC /* ComponentModelKind.swift in Sources */ = {isa = PBXBuildFile; fileRef = BD77D1F71E8538080075A3FC /* ComponentModelKind.swift */; };
		BD77D1FC1E85382D0075A3FC /* ComponentModel+Equatable.swift in Sources */ = {isa = PBXBuildFile; fileRef = BD77D1FB1E85382D0075A3FC /* ComponentModel+Equatable.swift */; };
		BD77D1FD1E85382D0075A3FC /* ComponentModel+Equatable.swift in Sources */ = {isa = PBXBuildFile; fileRef = BD77D1FB1E85382D0075A3FC /* ComponentModel+Equatable.swift */; };
		BD77D1FE1E85382D0075A3FC /* ComponentModel+Equatable.swift in Sources */ = {isa = PBXBuildFile; fileRef = BD77D1FB1E85382D0075A3FC /* ComponentModel+Equatable.swift */; };
		BD798EF41EA28F200069EFB7 /* SpotsControllerManager.swift in Sources */ = {isa = PBXBuildFile; fileRef = BD798EF31EA28F200069EFB7 /* SpotsControllerManager.swift */; };
		BD798EF51EA28F200069EFB7 /* SpotsControllerManager.swift in Sources */ = {isa = PBXBuildFile; fileRef = BD798EF31EA28F200069EFB7 /* SpotsControllerManager.swift */; };
		BD798EF61EA28F200069EFB7 /* SpotsControllerManager.swift in Sources */ = {isa = PBXBuildFile; fileRef = BD798EF31EA28F200069EFB7 /* SpotsControllerManager.swift */; };
		BD798EF81EA2A1320069EFB7 /* TestSpotsControllerManager.swift in Sources */ = {isa = PBXBuildFile; fileRef = BD798EF71EA2A1320069EFB7 /* TestSpotsControllerManager.swift */; };
		BD798EF91EA2A1320069EFB7 /* TestSpotsControllerManager.swift in Sources */ = {isa = PBXBuildFile; fileRef = BD798EF71EA2A1320069EFB7 /* TestSpotsControllerManager.swift */; };
		BD798EFA1EA2A1320069EFB7 /* TestSpotsControllerManager.swift in Sources */ = {isa = PBXBuildFile; fileRef = BD798EF71EA2A1320069EFB7 /* TestSpotsControllerManager.swift */; };
		BD99824C1EA93684000A6FD4 /* ViewPreparer.swift in Sources */ = {isa = PBXBuildFile; fileRef = BD99824B1EA93684000A6FD4 /* ViewPreparer.swift */; };
		BD99824D1EA93684000A6FD4 /* ViewPreparer.swift in Sources */ = {isa = PBXBuildFile; fileRef = BD99824B1EA93684000A6FD4 /* ViewPreparer.swift */; };
		BD99824E1EA93684000A6FD4 /* ViewPreparer.swift in Sources */ = {isa = PBXBuildFile; fileRef = BD99824B1EA93684000A6FD4 /* ViewPreparer.swift */; };
		BD9AB9F61E44AD9700085677 /* ComponentSharedTests.swift in Sources */ = {isa = PBXBuildFile; fileRef = BD677E841DC616B2006D1654 /* ComponentSharedTests.swift */; };
		BD9ECEB71E6EC6B4003E4388 /* Component+macOS+Carousel.swift in Sources */ = {isa = PBXBuildFile; fileRef = BD9ECEB61E6EC6B4003E4388 /* Component+macOS+Carousel.swift */; };
		BD9ECEB81E6EC6BC003E4388 /* Component+macOS+List.swift in Sources */ = {isa = PBXBuildFile; fileRef = BD9ECEB41E6EC6A7003E4388 /* Component+macOS+List.swift */; };
		BD9ECEBA1E6EC6D1003E4388 /* Component+macOS+Grid.swift in Sources */ = {isa = PBXBuildFile; fileRef = BD9ECEB91E6EC6D1003E4388 /* Component+macOS+Grid.swift */; };
		BD9ECEBC1E6EC82D003E4388 /* Component+macOS+HeaderFooter.swift in Sources */ = {isa = PBXBuildFile; fileRef = BD9ECEBB1E6EC82D003E4388 /* Component+macOS+HeaderFooter.swift */; };
		BD9ECEBE1E6EC8A5003E4388 /* Component+iOS+Carousel.swift in Sources */ = {isa = PBXBuildFile; fileRef = BD9ECEBD1E6EC8A5003E4388 /* Component+iOS+Carousel.swift */; };
		BD9ECEBF1E6EC8A5003E4388 /* Component+iOS+Carousel.swift in Sources */ = {isa = PBXBuildFile; fileRef = BD9ECEBD1E6EC8A5003E4388 /* Component+iOS+Carousel.swift */; };
		BD9ECEC11E6EC8AF003E4388 /* Component+iOS+Grid.swift in Sources */ = {isa = PBXBuildFile; fileRef = BD9ECEC01E6EC8AF003E4388 /* Component+iOS+Grid.swift */; };
		BD9ECEC21E6EC8AF003E4388 /* Component+iOS+Grid.swift in Sources */ = {isa = PBXBuildFile; fileRef = BD9ECEC01E6EC8AF003E4388 /* Component+iOS+Grid.swift */; };
		BD9ECEC41E6EC8B8003E4388 /* Component+iOS+List.swift in Sources */ = {isa = PBXBuildFile; fileRef = BD9ECEC31E6EC8B8003E4388 /* Component+iOS+List.swift */; };
		BD9ECEC51E6EC8B8003E4388 /* Component+iOS+List.swift in Sources */ = {isa = PBXBuildFile; fileRef = BD9ECEC31E6EC8B8003E4388 /* Component+iOS+List.swift */; };
		BD9ECEC71E6EC8C4003E4388 /* Component+iOS+HeaderFooter.swift in Sources */ = {isa = PBXBuildFile; fileRef = BD9ECEC61E6EC8C4003E4388 /* Component+iOS+HeaderFooter.swift */; };
		BD9ECEC81E6EC8C4003E4388 /* Component+iOS+HeaderFooter.swift in Sources */ = {isa = PBXBuildFile; fileRef = BD9ECEC61E6EC8C4003E4388 /* Component+iOS+HeaderFooter.swift */; };
		BDA25E901EB5070F002B21C0 /* Wrappable+macOS.swift in Sources */ = {isa = PBXBuildFile; fileRef = BDA25E8F1EB5070F002B21C0 /* Wrappable+macOS.swift */; };
		BDA3D96C1EC6F1A400141227 /* ItemManager.swift in Sources */ = {isa = PBXBuildFile; fileRef = BDA3D96B1EC6F1A400141227 /* ItemManager.swift */; };
		BDA3D96D1EC6F1A400141227 /* ItemManager.swift in Sources */ = {isa = PBXBuildFile; fileRef = BDA3D96B1EC6F1A400141227 /* ItemManager.swift */; };
		BDA3D96E1EC6F1A400141227 /* ItemManager.swift in Sources */ = {isa = PBXBuildFile; fileRef = BDA3D96B1EC6F1A400141227 /* ItemManager.swift */; };
		BDAD84A81E3E701C008289AE /* CarouselSpotHeader.swift in Sources */ = {isa = PBXBuildFile; fileRef = BDAD84831E3E701B008289AE /* CarouselSpotHeader.swift */; };
		BDAD84A91E3E701C008289AE /* CarouselSpotHeader.swift in Sources */ = {isa = PBXBuildFile; fileRef = BDAD84831E3E701B008289AE /* CarouselSpotHeader.swift */; };
		BDAD84AA1E3E701C008289AE /* SpotsController.swift in Sources */ = {isa = PBXBuildFile; fileRef = BDAD84841E3E701B008289AE /* SpotsController.swift */; };
		BDAD84AB1E3E701C008289AE /* SpotsController.swift in Sources */ = {isa = PBXBuildFile; fileRef = BDAD84841E3E701B008289AE /* SpotsController.swift */; };
		BDAD84AC1E3E701C008289AE /* GridableLayout.swift in Sources */ = {isa = PBXBuildFile; fileRef = BDAD84851E3E701B008289AE /* GridableLayout.swift */; };
		BDAD84AD1E3E701C008289AE /* GridableLayout.swift in Sources */ = {isa = PBXBuildFile; fileRef = BDAD84851E3E701B008289AE /* GridableLayout.swift */; };
		BDAD84B01E3E701C008289AE /* GridHeaderFooterWrapper.swift in Sources */ = {isa = PBXBuildFile; fileRef = BDAD84871E3E701C008289AE /* GridHeaderFooterWrapper.swift */; };
		BDAD84B11E3E701C008289AE /* GridHeaderFooterWrapper.swift in Sources */ = {isa = PBXBuildFile; fileRef = BDAD84871E3E701C008289AE /* GridHeaderFooterWrapper.swift */; };
		BDAD84B61E3E701C008289AE /* GridWrapper.swift in Sources */ = {isa = PBXBuildFile; fileRef = BDAD848A1E3E701C008289AE /* GridWrapper.swift */; };
		BDAD84B71E3E701C008289AE /* GridWrapper.swift in Sources */ = {isa = PBXBuildFile; fileRef = BDAD848A1E3E701C008289AE /* GridWrapper.swift */; };
		BDAD84BA1E3E701C008289AE /* ListHeaderFooterWrapper.swift in Sources */ = {isa = PBXBuildFile; fileRef = BDAD848C1E3E701C008289AE /* ListHeaderFooterWrapper.swift */; };
		BDAD84BB1E3E701C008289AE /* ListHeaderFooterWrapper.swift in Sources */ = {isa = PBXBuildFile; fileRef = BDAD848C1E3E701C008289AE /* ListHeaderFooterWrapper.swift */; };
		BDAD84BE1E3E701C008289AE /* DefaultItemView.swift in Sources */ = {isa = PBXBuildFile; fileRef = BDAD848E1E3E701C008289AE /* DefaultItemView.swift */; };
		BDAD84BF1E3E701C008289AE /* DefaultItemView.swift in Sources */ = {isa = PBXBuildFile; fileRef = BDAD848E1E3E701C008289AE /* DefaultItemView.swift */; };
		BDAD84C01E3E701C008289AE /* ListWrapper.swift in Sources */ = {isa = PBXBuildFile; fileRef = BDAD848F1E3E701C008289AE /* ListWrapper.swift */; };
		BDAD84C11E3E701C008289AE /* ListWrapper.swift in Sources */ = {isa = PBXBuildFile; fileRef = BDAD848F1E3E701C008289AE /* ListWrapper.swift */; };
		BDAD84C61E3E701C008289AE /* SpotsContentView.swift in Sources */ = {isa = PBXBuildFile; fileRef = BDAD84921E3E701C008289AE /* SpotsContentView.swift */; };
		BDAD84C71E3E701C008289AE /* SpotsContentView.swift in Sources */ = {isa = PBXBuildFile; fileRef = BDAD84921E3E701C008289AE /* SpotsContentView.swift */; };
		BDAD84C81E3E701C008289AE /* SpotsScrollView.swift in Sources */ = {isa = PBXBuildFile; fileRef = BDAD84931E3E701C008289AE /* SpotsScrollView.swift */; };
		BDAD84C91E3E701C008289AE /* SpotsScrollView.swift in Sources */ = {isa = PBXBuildFile; fileRef = BDAD84931E3E701C008289AE /* SpotsScrollView.swift */; };
		BDAD84CE1E3E701C008289AE /* SpotsController+UIScrollViewDelegate.swift in Sources */ = {isa = PBXBuildFile; fileRef = BDAD84971E3E701C008289AE /* SpotsController+UIScrollViewDelegate.swift */; };
		BDAD84CF1E3E701C008289AE /* SpotsController+UIScrollViewDelegate.swift in Sources */ = {isa = PBXBuildFile; fileRef = BDAD84971E3E701C008289AE /* SpotsController+UIScrollViewDelegate.swift */; };
		BDAD84D01E3E701C008289AE /* DataSource+iOS+Extensions.swift in Sources */ = {isa = PBXBuildFile; fileRef = BDAD84981E3E701C008289AE /* DataSource+iOS+Extensions.swift */; };
		BDAD84D11E3E701C008289AE /* DataSource+iOS+Extensions.swift in Sources */ = {isa = PBXBuildFile; fileRef = BDAD84981E3E701C008289AE /* DataSource+iOS+Extensions.swift */; };
		BDAD84D21E3E701C008289AE /* Delegate+iOS+Extensions.swift in Sources */ = {isa = PBXBuildFile; fileRef = BDAD84991E3E701C008289AE /* Delegate+iOS+Extensions.swift */; };
		BDAD84D31E3E701C008289AE /* Delegate+iOS+Extensions.swift in Sources */ = {isa = PBXBuildFile; fileRef = BDAD84991E3E701C008289AE /* Delegate+iOS+Extensions.swift */; };
		BDAD84D61E3E701C008289AE /* Inset+iOS.swift in Sources */ = {isa = PBXBuildFile; fileRef = BDAD849B1E3E701C008289AE /* Inset+iOS.swift */; };
		BDAD84D71E3E701C008289AE /* Inset+iOS.swift in Sources */ = {isa = PBXBuildFile; fileRef = BDAD849B1E3E701C008289AE /* Inset+iOS.swift */; };
		BDAD84DA1E3E701C008289AE /* Layout+iOS.swift in Sources */ = {isa = PBXBuildFile; fileRef = BDAD849D1E3E701C008289AE /* Layout+iOS.swift */; };
		BDAD84DB1E3E701C008289AE /* Layout+iOS.swift in Sources */ = {isa = PBXBuildFile; fileRef = BDAD849D1E3E701C008289AE /* Layout+iOS.swift */; };
		BDAD84DE1E3E701C008289AE /* UICollectionView+UserInterface.swift in Sources */ = {isa = PBXBuildFile; fileRef = BDAD849F1E3E701C008289AE /* UICollectionView+UserInterface.swift */; };
		BDAD84DF1E3E701C008289AE /* UICollectionView+UserInterface.swift in Sources */ = {isa = PBXBuildFile; fileRef = BDAD849F1E3E701C008289AE /* UICollectionView+UserInterface.swift */; };
		BDAD84E01E3E701C008289AE /* UITableView+UserInterface.swift in Sources */ = {isa = PBXBuildFile; fileRef = BDAD84A01E3E701C008289AE /* UITableView+UserInterface.swift */; };
		BDAD84E11E3E701C008289AE /* UITableView+UserInterface.swift in Sources */ = {isa = PBXBuildFile; fileRef = BDAD84A01E3E701C008289AE /* UITableView+UserInterface.swift */; };
		BDAD84E21E3E701C008289AE /* UIViewController+Extensions.swift in Sources */ = {isa = PBXBuildFile; fileRef = BDAD84A11E3E701C008289AE /* UIViewController+Extensions.swift */; };
		BDAD84E31E3E701C008289AE /* UIViewController+Extensions.swift in Sources */ = {isa = PBXBuildFile; fileRef = BDAD84A11E3E701C008289AE /* UIViewController+Extensions.swift */; };
		BDAD850C1E3E7025008289AE /* SpotsController.swift in Sources */ = {isa = PBXBuildFile; fileRef = BDAD84E91E3E7025008289AE /* SpotsController.swift */; };
		BDAD85111E3E7025008289AE /* GridWrapper.swift in Sources */ = {isa = PBXBuildFile; fileRef = BDAD84EE1E3E7025008289AE /* GridWrapper.swift */; };
		BDAD85151E3E7025008289AE /* DefaultItemView.swift in Sources */ = {isa = PBXBuildFile; fileRef = BDAD84F21E3E7025008289AE /* DefaultItemView.swift */; };
		BDAD85161E3E7025008289AE /* ListWrapper.swift in Sources */ = {isa = PBXBuildFile; fileRef = BDAD84F31E3E7025008289AE /* ListWrapper.swift */; };
		BDAD85171E3E7025008289AE /* NoScrollView.swift in Sources */ = {isa = PBXBuildFile; fileRef = BDAD84F41E3E7025008289AE /* NoScrollView.swift */; };
		BDAD851A1E3E7025008289AE /* SpotsContentView.swift in Sources */ = {isa = PBXBuildFile; fileRef = BDAD84F71E3E7025008289AE /* SpotsContentView.swift */; };
		BDAD851B1E3E7025008289AE /* SpotsScrollView.swift in Sources */ = {isa = PBXBuildFile; fileRef = BDAD84F81E3E7025008289AE /* SpotsScrollView.swift */; };
		BDAD851D1E3E7025008289AE /* DataSource+macOS+Extensions.swift in Sources */ = {isa = PBXBuildFile; fileRef = BDAD84FB1E3E7025008289AE /* DataSource+macOS+Extensions.swift */; };
		BDAD851E1E3E7025008289AE /* Delegate+macOS+Extensions.swift in Sources */ = {isa = PBXBuildFile; fileRef = BDAD84FC1E3E7025008289AE /* Delegate+macOS+Extensions.swift */; };
		BDAD85201E3E7025008289AE /* Inset+macOS.swift in Sources */ = {isa = PBXBuildFile; fileRef = BDAD84FE1E3E7025008289AE /* Inset+macOS.swift */; };
		BDAD85211E3E7025008289AE /* Layout+macOS.swift in Sources */ = {isa = PBXBuildFile; fileRef = BDAD84FF1E3E7025008289AE /* Layout+macOS.swift */; };
		BDAD85231E3E7025008289AE /* NSCollectionView+UserInterface.swift in Sources */ = {isa = PBXBuildFile; fileRef = BDAD85011E3E7025008289AE /* NSCollectionView+UserInterface.swift */; };
		BDAD85241E3E7025008289AE /* NSScrollView+Extensions.swift in Sources */ = {isa = PBXBuildFile; fileRef = BDAD85021E3E7025008289AE /* NSScrollView+Extensions.swift */; };
		BDAD85251E3E7025008289AE /* NSTableView+UserInterface.swift in Sources */ = {isa = PBXBuildFile; fileRef = BDAD85031E3E7025008289AE /* NSTableView+UserInterface.swift */; };
		BDAD85271E3E7025008289AE /* ComponentView.swift in Sources */ = {isa = PBXBuildFile; fileRef = BDAD85061E3E7025008289AE /* ComponentView.swift */; };
		BDAD85601E3E7032008289AE /* CompositeComponent.swift in Sources */ = {isa = PBXBuildFile; fileRef = BDAD852B1E3E7032008289AE /* CompositeComponent.swift */; };
		BDAD85611E3E7032008289AE /* CompositeComponent.swift in Sources */ = {isa = PBXBuildFile; fileRef = BDAD852B1E3E7032008289AE /* CompositeComponent.swift */; };
		BDAD85621E3E7032008289AE /* CompositeComponent.swift in Sources */ = {isa = PBXBuildFile; fileRef = BDAD852B1E3E7032008289AE /* CompositeComponent.swift */; };
		BDAD85631E3E7032008289AE /* DataSource.swift in Sources */ = {isa = PBXBuildFile; fileRef = BDAD852C1E3E7032008289AE /* DataSource.swift */; };
		BDAD85641E3E7032008289AE /* DataSource.swift in Sources */ = {isa = PBXBuildFile; fileRef = BDAD852C1E3E7032008289AE /* DataSource.swift */; };
		BDAD85651E3E7032008289AE /* DataSource.swift in Sources */ = {isa = PBXBuildFile; fileRef = BDAD852C1E3E7032008289AE /* DataSource.swift */; };
		BDAD85661E3E7032008289AE /* Delegate.swift in Sources */ = {isa = PBXBuildFile; fileRef = BDAD852D1E3E7032008289AE /* Delegate.swift */; };
		BDAD85671E3E7032008289AE /* Delegate.swift in Sources */ = {isa = PBXBuildFile; fileRef = BDAD852D1E3E7032008289AE /* Delegate.swift */; };
		BDAD85681E3E7032008289AE /* Delegate.swift in Sources */ = {isa = PBXBuildFile; fileRef = BDAD852D1E3E7032008289AE /* Delegate.swift */; };
		BDAD856F1E3E7032008289AE /* Animation.swift in Sources */ = {isa = PBXBuildFile; fileRef = BDAD85311E3E7032008289AE /* Animation.swift */; };
		BDAD85701E3E7032008289AE /* Animation.swift in Sources */ = {isa = PBXBuildFile; fileRef = BDAD85311E3E7032008289AE /* Animation.swift */; };
		BDAD85711E3E7032008289AE /* Animation.swift in Sources */ = {isa = PBXBuildFile; fileRef = BDAD85311E3E7032008289AE /* Animation.swift */; };
		BDAD85721E3E7032008289AE /* Paginate.swift in Sources */ = {isa = PBXBuildFile; fileRef = BDAD85321E3E7032008289AE /* Paginate.swift */; };
		BDAD85731E3E7032008289AE /* Paginate.swift in Sources */ = {isa = PBXBuildFile; fileRef = BDAD85321E3E7032008289AE /* Paginate.swift */; };
		BDAD85741E3E7032008289AE /* Paginate.swift in Sources */ = {isa = PBXBuildFile; fileRef = BDAD85321E3E7032008289AE /* Paginate.swift */; };
		BDAD85751E3E7032008289AE /* RegistryType.swift in Sources */ = {isa = PBXBuildFile; fileRef = BDAD85331E3E7032008289AE /* RegistryType.swift */; };
		BDAD85761E3E7032008289AE /* RegistryType.swift in Sources */ = {isa = PBXBuildFile; fileRef = BDAD85331E3E7032008289AE /* RegistryType.swift */; };
		BDAD85771E3E7032008289AE /* RegistryType.swift in Sources */ = {isa = PBXBuildFile; fileRef = BDAD85331E3E7032008289AE /* RegistryType.swift */; };
		BDAD85781E3E7032008289AE /* CarouselScrollDelegate+Extensions.swift in Sources */ = {isa = PBXBuildFile; fileRef = BDAD85351E3E7032008289AE /* CarouselScrollDelegate+Extensions.swift */; };
		BDAD85791E3E7032008289AE /* CarouselScrollDelegate+Extensions.swift in Sources */ = {isa = PBXBuildFile; fileRef = BDAD85351E3E7032008289AE /* CarouselScrollDelegate+Extensions.swift */; };
		BDAD857A1E3E7032008289AE /* CarouselScrollDelegate+Extensions.swift in Sources */ = {isa = PBXBuildFile; fileRef = BDAD85351E3E7032008289AE /* CarouselScrollDelegate+Extensions.swift */; };
		BDAD857B1E3E7032008289AE /* Component+Extensions.swift in Sources */ = {isa = PBXBuildFile; fileRef = BDAD85361E3E7032008289AE /* Component+Extensions.swift */; };
		BDAD857C1E3E7032008289AE /* Component+Extensions.swift in Sources */ = {isa = PBXBuildFile; fileRef = BDAD85361E3E7032008289AE /* Component+Extensions.swift */; };
		BDAD857D1E3E7032008289AE /* Component+Extensions.swift in Sources */ = {isa = PBXBuildFile; fileRef = BDAD85361E3E7032008289AE /* Component+Extensions.swift */; };
		BDAD85811E3E7032008289AE /* Item+Extensions.swift in Sources */ = {isa = PBXBuildFile; fileRef = BDAD85381E3E7032008289AE /* Item+Extensions.swift */; };
		BDAD85821E3E7032008289AE /* Item+Extensions.swift in Sources */ = {isa = PBXBuildFile; fileRef = BDAD85381E3E7032008289AE /* Item+Extensions.swift */; };
		BDAD85831E3E7032008289AE /* Item+Extensions.swift in Sources */ = {isa = PBXBuildFile; fileRef = BDAD85381E3E7032008289AE /* Item+Extensions.swift */; };
		BDAD85871E3E7032008289AE /* ScrollDelegate+Extensions.swift in Sources */ = {isa = PBXBuildFile; fileRef = BDAD853A1E3E7032008289AE /* ScrollDelegate+Extensions.swift */; };
		BDAD85881E3E7032008289AE /* ScrollDelegate+Extensions.swift in Sources */ = {isa = PBXBuildFile; fileRef = BDAD853A1E3E7032008289AE /* ScrollDelegate+Extensions.swift */; };
		BDAD85891E3E7032008289AE /* ScrollDelegate+Extensions.swift in Sources */ = {isa = PBXBuildFile; fileRef = BDAD853A1E3E7032008289AE /* ScrollDelegate+Extensions.swift */; };
		BDAD858A1E3E7032008289AE /* Component+Core.swift in Sources */ = {isa = PBXBuildFile; fileRef = BDAD853B1E3E7032008289AE /* Component+Core.swift */; };
		BDAD858B1E3E7032008289AE /* Component+Core.swift in Sources */ = {isa = PBXBuildFile; fileRef = BDAD853B1E3E7032008289AE /* Component+Core.swift */; };
		BDAD858C1E3E7032008289AE /* Component+Core.swift in Sources */ = {isa = PBXBuildFile; fileRef = BDAD853B1E3E7032008289AE /* Component+Core.swift */; };
		BDAD858D1E3E7032008289AE /* Component+Mutation.swift in Sources */ = {isa = PBXBuildFile; fileRef = BDAD853C1E3E7032008289AE /* Component+Mutation.swift */; };
		BDAD858E1E3E7032008289AE /* Component+Mutation.swift in Sources */ = {isa = PBXBuildFile; fileRef = BDAD853C1E3E7032008289AE /* Component+Mutation.swift */; };
		BDAD858F1E3E7032008289AE /* Component+Mutation.swift in Sources */ = {isa = PBXBuildFile; fileRef = BDAD853C1E3E7032008289AE /* Component+Mutation.swift */; };
		BDAD85901E3E7032008289AE /* ItemConfigurable+Extensions.swift in Sources */ = {isa = PBXBuildFile; fileRef = BDAD853D1E3E7032008289AE /* ItemConfigurable+Extensions.swift */; };
		BDAD85911E3E7032008289AE /* ItemConfigurable+Extensions.swift in Sources */ = {isa = PBXBuildFile; fileRef = BDAD853D1E3E7032008289AE /* ItemConfigurable+Extensions.swift */; };
		BDAD85921E3E7032008289AE /* ItemConfigurable+Extensions.swift in Sources */ = {isa = PBXBuildFile; fileRef = BDAD853D1E3E7032008289AE /* ItemConfigurable+Extensions.swift */; };
		BDAD85931E3E7032008289AE /* ComponentDelegate+Extensions.swift in Sources */ = {isa = PBXBuildFile; fileRef = BDAD853E1E3E7032008289AE /* ComponentDelegate+Extensions.swift */; };
		BDAD85941E3E7032008289AE /* ComponentDelegate+Extensions.swift in Sources */ = {isa = PBXBuildFile; fileRef = BDAD853E1E3E7032008289AE /* ComponentDelegate+Extensions.swift */; };
		BDAD85951E3E7032008289AE /* ComponentDelegate+Extensions.swift in Sources */ = {isa = PBXBuildFile; fileRef = BDAD853E1E3E7032008289AE /* ComponentDelegate+Extensions.swift */; };
		BDAD85961E3E7032008289AE /* SpotsController+Extensions.swift in Sources */ = {isa = PBXBuildFile; fileRef = BDAD853F1E3E7032008289AE /* SpotsController+Extensions.swift */; };
		BDAD85971E3E7032008289AE /* SpotsController+Extensions.swift in Sources */ = {isa = PBXBuildFile; fileRef = BDAD853F1E3E7032008289AE /* SpotsController+Extensions.swift */; };
		BDAD85981E3E7032008289AE /* SpotsController+Extensions.swift in Sources */ = {isa = PBXBuildFile; fileRef = BDAD853F1E3E7032008289AE /* SpotsController+Extensions.swift */; };
		BDAD85991E3E7032008289AE /* SpotsController+LiveEditing.swift in Sources */ = {isa = PBXBuildFile; fileRef = BDAD85401E3E7032008289AE /* SpotsController+LiveEditing.swift */; };
		BDAD859A1E3E7032008289AE /* SpotsController+LiveEditing.swift in Sources */ = {isa = PBXBuildFile; fileRef = BDAD85401E3E7032008289AE /* SpotsController+LiveEditing.swift */; };
		BDAD859B1E3E7032008289AE /* SpotsController+LiveEditing.swift in Sources */ = {isa = PBXBuildFile; fileRef = BDAD85401E3E7032008289AE /* SpotsController+LiveEditing.swift */; };
		BDAD859C1E3E7032008289AE /* SpotsController+SpotsControllerManager.swift in Sources */ = {isa = PBXBuildFile; fileRef = BDAD85411E3E7032008289AE /* SpotsController+SpotsControllerManager.swift */; };
		BDAD859D1E3E7032008289AE /* SpotsController+SpotsControllerManager.swift in Sources */ = {isa = PBXBuildFile; fileRef = BDAD85411E3E7032008289AE /* SpotsController+SpotsControllerManager.swift */; };
		BDAD859E1E3E7032008289AE /* SpotsController+SpotsControllerManager.swift in Sources */ = {isa = PBXBuildFile; fileRef = BDAD85411E3E7032008289AE /* SpotsController+SpotsControllerManager.swift */; };
		BDAD85A21E3E7032008289AE /* Wrappable+Extensions.swift in Sources */ = {isa = PBXBuildFile; fileRef = BDAD85431E3E7032008289AE /* Wrappable+Extensions.swift */; };
		BDAD85A31E3E7032008289AE /* Wrappable+Extensions.swift in Sources */ = {isa = PBXBuildFile; fileRef = BDAD85431E3E7032008289AE /* Wrappable+Extensions.swift */; };
		BDAD85A41E3E7032008289AE /* Wrappable+Extensions.swift in Sources */ = {isa = PBXBuildFile; fileRef = BDAD85431E3E7032008289AE /* Wrappable+Extensions.swift */; };
		BDAD85A51E3E7032008289AE /* CarouselScrollDelegate.swift in Sources */ = {isa = PBXBuildFile; fileRef = BDAD85451E3E7032008289AE /* CarouselScrollDelegate.swift */; };
		BDAD85A61E3E7032008289AE /* CarouselScrollDelegate.swift in Sources */ = {isa = PBXBuildFile; fileRef = BDAD85451E3E7032008289AE /* CarouselScrollDelegate.swift */; };
		BDAD85A71E3E7032008289AE /* CarouselScrollDelegate.swift in Sources */ = {isa = PBXBuildFile; fileRef = BDAD85451E3E7032008289AE /* CarouselScrollDelegate.swift */; };
		BDAD85B41E3E7032008289AE /* RefreshDelegate.swift in Sources */ = {isa = PBXBuildFile; fileRef = BDAD854A1E3E7032008289AE /* RefreshDelegate.swift */; };
		BDAD85B51E3E7032008289AE /* RefreshDelegate.swift in Sources */ = {isa = PBXBuildFile; fileRef = BDAD854A1E3E7032008289AE /* RefreshDelegate.swift */; };
		BDAD85B61E3E7032008289AE /* RefreshDelegate.swift in Sources */ = {isa = PBXBuildFile; fileRef = BDAD854A1E3E7032008289AE /* RefreshDelegate.swift */; };
		BDAD85B71E3E7032008289AE /* ScrollDelegate.swift in Sources */ = {isa = PBXBuildFile; fileRef = BDAD854B1E3E7032008289AE /* ScrollDelegate.swift */; };
		BDAD85B81E3E7032008289AE /* ScrollDelegate.swift in Sources */ = {isa = PBXBuildFile; fileRef = BDAD854B1E3E7032008289AE /* ScrollDelegate.swift */; };
		BDAD85B91E3E7032008289AE /* ScrollDelegate.swift in Sources */ = {isa = PBXBuildFile; fileRef = BDAD854B1E3E7032008289AE /* ScrollDelegate.swift */; };
		BDAD85C01E3E7032008289AE /* ComponentDelegate.swift in Sources */ = {isa = PBXBuildFile; fileRef = BDAD854E1E3E7032008289AE /* ComponentDelegate.swift */; };
		BDAD85C11E3E7032008289AE /* ComponentDelegate.swift in Sources */ = {isa = PBXBuildFile; fileRef = BDAD854E1E3E7032008289AE /* ComponentDelegate.swift */; };
		BDAD85C21E3E7032008289AE /* ComponentDelegate.swift in Sources */ = {isa = PBXBuildFile; fileRef = BDAD854E1E3E7032008289AE /* ComponentDelegate.swift */; };
		BDAD85C31E3E7032008289AE /* ComponentFocusDelegate.swift in Sources */ = {isa = PBXBuildFile; fileRef = BDAD854F1E3E7032008289AE /* ComponentFocusDelegate.swift */; };
		BDAD85C41E3E7032008289AE /* ComponentFocusDelegate.swift in Sources */ = {isa = PBXBuildFile; fileRef = BDAD854F1E3E7032008289AE /* ComponentFocusDelegate.swift */; };
		BDAD85C51E3E7032008289AE /* ComponentFocusDelegate.swift in Sources */ = {isa = PBXBuildFile; fileRef = BDAD854F1E3E7032008289AE /* ComponentFocusDelegate.swift */; };
		BDAD85C61E3E7032008289AE /* SpotsProtocol.swift in Sources */ = {isa = PBXBuildFile; fileRef = BDAD85501E3E7032008289AE /* SpotsProtocol.swift */; };
		BDAD85C71E3E7032008289AE /* SpotsProtocol.swift in Sources */ = {isa = PBXBuildFile; fileRef = BDAD85501E3E7032008289AE /* SpotsProtocol.swift */; };
		BDAD85C81E3E7032008289AE /* SpotsProtocol.swift in Sources */ = {isa = PBXBuildFile; fileRef = BDAD85501E3E7032008289AE /* SpotsProtocol.swift */; };
		BDAD85C91E3E7032008289AE /* UserInterface.swift in Sources */ = {isa = PBXBuildFile; fileRef = BDAD85511E3E7032008289AE /* UserInterface.swift */; };
		BDAD85CA1E3E7032008289AE /* UserInterface.swift in Sources */ = {isa = PBXBuildFile; fileRef = BDAD85511E3E7032008289AE /* UserInterface.swift */; };
		BDAD85CB1E3E7032008289AE /* UserInterface.swift in Sources */ = {isa = PBXBuildFile; fileRef = BDAD85511E3E7032008289AE /* UserInterface.swift */; };
		BDAD85CF1E3E7032008289AE /* Wrappable.swift in Sources */ = {isa = PBXBuildFile; fileRef = BDAD85531E3E7032008289AE /* Wrappable.swift */; };
		BDAD85D01E3E7032008289AE /* Wrappable.swift in Sources */ = {isa = PBXBuildFile; fileRef = BDAD85531E3E7032008289AE /* Wrappable.swift */; };
		BDAD85D11E3E7032008289AE /* Wrappable.swift in Sources */ = {isa = PBXBuildFile; fileRef = BDAD85531E3E7032008289AE /* Wrappable.swift */; };
		BDAD85D21E3E7032008289AE /* ComponentModel.swift in Sources */ = {isa = PBXBuildFile; fileRef = BDAD85551E3E7032008289AE /* ComponentModel.swift */; };
		BDAD85D31E3E7032008289AE /* ComponentModel.swift in Sources */ = {isa = PBXBuildFile; fileRef = BDAD85551E3E7032008289AE /* ComponentModel.swift */; };
		BDAD85D41E3E7032008289AE /* ComponentModel.swift in Sources */ = {isa = PBXBuildFile; fileRef = BDAD85551E3E7032008289AE /* ComponentModel.swift */; };
		BDAD85D51E3E7032008289AE /* Configuration.swift in Sources */ = {isa = PBXBuildFile; fileRef = BDAD85561E3E7032008289AE /* Configuration.swift */; };
		BDAD85D61E3E7032008289AE /* Configuration.swift in Sources */ = {isa = PBXBuildFile; fileRef = BDAD85561E3E7032008289AE /* Configuration.swift */; };
		BDAD85D71E3E7032008289AE /* Configuration.swift in Sources */ = {isa = PBXBuildFile; fileRef = BDAD85561E3E7032008289AE /* Configuration.swift */; };
		BDAD85D81E3E7032008289AE /* Dispatch.swift in Sources */ = {isa = PBXBuildFile; fileRef = BDAD85571E3E7032008289AE /* Dispatch.swift */; };
		BDAD85D91E3E7032008289AE /* Dispatch.swift in Sources */ = {isa = PBXBuildFile; fileRef = BDAD85571E3E7032008289AE /* Dispatch.swift */; };
		BDAD85DA1E3E7032008289AE /* Dispatch.swift in Sources */ = {isa = PBXBuildFile; fileRef = BDAD85571E3E7032008289AE /* Dispatch.swift */; };
		BDAD85DE1E3E7032008289AE /* Inset.swift in Sources */ = {isa = PBXBuildFile; fileRef = BDAD85591E3E7032008289AE /* Inset.swift */; };
		BDAD85DF1E3E7032008289AE /* Inset.swift in Sources */ = {isa = PBXBuildFile; fileRef = BDAD85591E3E7032008289AE /* Inset.swift */; };
		BDAD85E01E3E7032008289AE /* Inset.swift in Sources */ = {isa = PBXBuildFile; fileRef = BDAD85591E3E7032008289AE /* Inset.swift */; };
		BDAD85E11E3E7032008289AE /* Interaction.swift in Sources */ = {isa = PBXBuildFile; fileRef = BDAD855A1E3E7032008289AE /* Interaction.swift */; };
		BDAD85E21E3E7032008289AE /* Interaction.swift in Sources */ = {isa = PBXBuildFile; fileRef = BDAD855A1E3E7032008289AE /* Interaction.swift */; };
		BDAD85E31E3E7032008289AE /* Interaction.swift in Sources */ = {isa = PBXBuildFile; fileRef = BDAD855A1E3E7032008289AE /* Interaction.swift */; };
		BDAD85E41E3E7032008289AE /* Layout.swift in Sources */ = {isa = PBXBuildFile; fileRef = BDAD855B1E3E7032008289AE /* Layout.swift */; };
		BDAD85E51E3E7032008289AE /* Layout.swift in Sources */ = {isa = PBXBuildFile; fileRef = BDAD855B1E3E7032008289AE /* Layout.swift */; };
		BDAD85E61E3E7032008289AE /* Layout.swift in Sources */ = {isa = PBXBuildFile; fileRef = BDAD855B1E3E7032008289AE /* Layout.swift */; };
		BDAD85E71E3E7032008289AE /* Parser.swift in Sources */ = {isa = PBXBuildFile; fileRef = BDAD855C1E3E7032008289AE /* Parser.swift */; };
		BDAD85E81E3E7032008289AE /* Parser.swift in Sources */ = {isa = PBXBuildFile; fileRef = BDAD855C1E3E7032008289AE /* Parser.swift */; };
		BDAD85E91E3E7032008289AE /* Parser.swift in Sources */ = {isa = PBXBuildFile; fileRef = BDAD855C1E3E7032008289AE /* Parser.swift */; };
		BDAD85EA1E3E7032008289AE /* Registry.swift in Sources */ = {isa = PBXBuildFile; fileRef = BDAD855D1E3E7032008289AE /* Registry.swift */; };
		BDAD85EB1E3E7032008289AE /* Registry.swift in Sources */ = {isa = PBXBuildFile; fileRef = BDAD855D1E3E7032008289AE /* Registry.swift */; };
		BDAD85EC1E3E7032008289AE /* Registry.swift in Sources */ = {isa = PBXBuildFile; fileRef = BDAD855D1E3E7032008289AE /* Registry.swift */; };
		BDAD85ED1E3E7032008289AE /* StateCache.swift in Sources */ = {isa = PBXBuildFile; fileRef = BDAD855E1E3E7032008289AE /* StateCache.swift */; };
		BDAD85EE1E3E7032008289AE /* StateCache.swift in Sources */ = {isa = PBXBuildFile; fileRef = BDAD855E1E3E7032008289AE /* StateCache.swift */; };
		BDAD85EF1E3E7032008289AE /* StateCache.swift in Sources */ = {isa = PBXBuildFile; fileRef = BDAD855E1E3E7032008289AE /* StateCache.swift */; };
		BDAD85F01E3E7032008289AE /* TypeAlias.swift in Sources */ = {isa = PBXBuildFile; fileRef = BDAD855F1E3E7032008289AE /* TypeAlias.swift */; };
		BDAD85F11E3E7032008289AE /* TypeAlias.swift in Sources */ = {isa = PBXBuildFile; fileRef = BDAD855F1E3E7032008289AE /* TypeAlias.swift */; };
		BDAD85F21E3E7032008289AE /* TypeAlias.swift in Sources */ = {isa = PBXBuildFile; fileRef = BDAD855F1E3E7032008289AE /* TypeAlias.swift */; };
		BDAD85F61E3E703A008289AE /* Component+tvOS.swift in Sources */ = {isa = PBXBuildFile; fileRef = BDAD85F51E3E703A008289AE /* Component+tvOS.swift */; };
		BDB1F8AF1E5D91BE0064F64B /* ComponentHorizontallyScrollable.swift in Sources */ = {isa = PBXBuildFile; fileRef = BDB1F8AE1E5D91BE0064F64B /* ComponentHorizontallyScrollable.swift */; };
		BDB1F8B01E5D91BE0064F64B /* ComponentHorizontallyScrollable.swift in Sources */ = {isa = PBXBuildFile; fileRef = BDB1F8AE1E5D91BE0064F64B /* ComponentHorizontallyScrollable.swift */; };
		BDB1F8B31E5D921F0064F64B /* CoreComponent+Extensions+iOS.swift in Sources */ = {isa = PBXBuildFile; fileRef = BDB1F8B21E5D921F0064F64B /* CoreComponent+Extensions+iOS.swift */; };
		BDB1F8B41E5D921F0064F64B /* CoreComponent+Extensions+iOS.swift in Sources */ = {isa = PBXBuildFile; fileRef = BDB1F8B21E5D921F0064F64B /* CoreComponent+Extensions+iOS.swift */; };
		BDB1FCBA1ECEE6140042ED61 /* GridableLayoutTests.swift in Sources */ = {isa = PBXBuildFile; fileRef = BDB1FCB91ECEE6140042ED61 /* GridableLayoutTests.swift */; };
		BDB1FCBC1ED060FF0042ED61 /* ComponentCollectionView.swift in Sources */ = {isa = PBXBuildFile; fileRef = BDB1FCBB1ED060FF0042ED61 /* ComponentCollectionView.swift */; };
		BDB1FCBD1ED060FF0042ED61 /* ComponentCollectionView.swift in Sources */ = {isa = PBXBuildFile; fileRef = BDB1FCBB1ED060FF0042ED61 /* ComponentCollectionView.swift */; };
		BDB8D5931E4DFADC00220BC3 /* TestItem.swift in Sources */ = {isa = PBXBuildFile; fileRef = BDB8D5921E4DFADC00220BC3 /* TestItem.swift */; };
		BDB8D5941E4DFADC00220BC3 /* TestItem.swift in Sources */ = {isa = PBXBuildFile; fileRef = BDB8D5921E4DFADC00220BC3 /* TestItem.swift */; };
		BDB8D5951E4DFADC00220BC3 /* TestItem.swift in Sources */ = {isa = PBXBuildFile; fileRef = BDB8D5921E4DFADC00220BC3 /* TestItem.swift */; };
		BDB8D5961E4DFBB200220BC3 /* Tailor.framework in Frameworks */ = {isa = PBXBuildFile; fileRef = D58478E91C440726006EBA49 /* Tailor.framework */; };
		BDB8D5971E4DFBBA00220BC3 /* Tailor.framework in Frameworks */ = {isa = PBXBuildFile; fileRef = D58478F71C44076B006EBA49 /* Tailor.framework */; };
		BDB8D5981E4DFBC300220BC3 /* Tailor.framework in Frameworks */ = {isa = PBXBuildFile; fileRef = BDD63FAB1D941A80008E885A /* Tailor.framework */; };
		BDB8D59A1E51C4FE00220BC3 /* Delegate+iOS+UIScrollView.swift in Sources */ = {isa = PBXBuildFile; fileRef = BDB8D5991E51C4FE00220BC3 /* Delegate+iOS+UIScrollView.swift */; };
		BDCA3CF31E8295EB00A98A76 /* TestUserInterface.swift in Sources */ = {isa = PBXBuildFile; fileRef = BDCA3CF21E8295EB00A98A76 /* TestUserInterface.swift */; };
		BDCA3CF41E8295EB00A98A76 /* TestUserInterface.swift in Sources */ = {isa = PBXBuildFile; fileRef = BDCA3CF21E8295EB00A98A76 /* TestUserInterface.swift */; };
		BDCA3CF51E8295EB00A98A76 /* TestUserInterface.swift in Sources */ = {isa = PBXBuildFile; fileRef = BDCA3CF21E8295EB00A98A76 /* TestUserInterface.swift */; };
		BDCFCD421DCA7EFF0047E84C /* TestSpotsController.swift in Sources */ = {isa = PBXBuildFile; fileRef = BDCFCD401DCA7EFF0047E84C /* TestSpotsController.swift */; };
		BDCFCD431DCA7EFF0047E84C /* TestSpotsController.swift in Sources */ = {isa = PBXBuildFile; fileRef = BDCFCD401DCA7EFF0047E84C /* TestSpotsController.swift */; };
		BDCFCD441DCA7F830047E84C /* TestSpotsController.swift in Sources */ = {isa = PBXBuildFile; fileRef = BDCFCD401DCA7EFF0047E84C /* TestSpotsController.swift */; };
		BDD63FAC1D941A80008E885A /* Tailor.framework in Frameworks */ = {isa = PBXBuildFile; fileRef = BDD63FAB1D941A80008E885A /* Tailor.framework */; };
		BDDCF6D61E4DF911004B38C4 /* Item.swift in Sources */ = {isa = PBXBuildFile; fileRef = BDDCF6D51E4DF911004B38C4 /* Item.swift */; };
		BDDCF6D71E4DF911004B38C4 /* Item.swift in Sources */ = {isa = PBXBuildFile; fileRef = BDDCF6D51E4DF911004B38C4 /* Item.swift */; };
		BDDCF6D81E4DF911004B38C4 /* Item.swift in Sources */ = {isa = PBXBuildFile; fileRef = BDDCF6D51E4DF911004B38C4 /* Item.swift */; };
		BDDCF6DB1E4DF91F004B38C4 /* Indexable.swift in Sources */ = {isa = PBXBuildFile; fileRef = BDDCF6DA1E4DF91F004B38C4 /* Indexable.swift */; };
		BDDCF6DC1E4DF91F004B38C4 /* Indexable.swift in Sources */ = {isa = PBXBuildFile; fileRef = BDDCF6DA1E4DF91F004B38C4 /* Indexable.swift */; };
		BDDCF6DD1E4DF91F004B38C4 /* Indexable.swift in Sources */ = {isa = PBXBuildFile; fileRef = BDDCF6DA1E4DF91F004B38C4 /* Indexable.swift */; };
		BDDCF6E01E4DF927004B38C4 /* ItemConfigurable.swift in Sources */ = {isa = PBXBuildFile; fileRef = BDDCF6DF1E4DF927004B38C4 /* ItemConfigurable.swift */; };
		BDDCF6E11E4DF927004B38C4 /* ItemConfigurable.swift in Sources */ = {isa = PBXBuildFile; fileRef = BDDCF6DF1E4DF927004B38C4 /* ItemConfigurable.swift */; };
		BDDCF6E21E4DF927004B38C4 /* ItemConfigurable.swift in Sources */ = {isa = PBXBuildFile; fileRef = BDDCF6DF1E4DF927004B38C4 /* ItemConfigurable.swift */; };
		BDDCF6E51E4DF92F004B38C4 /* StringConvertible.swift in Sources */ = {isa = PBXBuildFile; fileRef = BDDCF6E41E4DF92F004B38C4 /* StringConvertible.swift */; };
		BDDCF6E61E4DF92F004B38C4 /* StringConvertible.swift in Sources */ = {isa = PBXBuildFile; fileRef = BDDCF6E41E4DF92F004B38C4 /* StringConvertible.swift */; };
		BDDCF6E71E4DF92F004B38C4 /* StringConvertible.swift in Sources */ = {isa = PBXBuildFile; fileRef = BDDCF6E41E4DF92F004B38C4 /* StringConvertible.swift */; };
		BDDCF6EF1E4DF93D004B38C4 /* DictionaryConvertible.swift in Sources */ = {isa = PBXBuildFile; fileRef = BDDCF6EE1E4DF93D004B38C4 /* DictionaryConvertible.swift */; };
		BDDCF6F01E4DF93D004B38C4 /* DictionaryConvertible.swift in Sources */ = {isa = PBXBuildFile; fileRef = BDDCF6EE1E4DF93D004B38C4 /* DictionaryConvertible.swift */; };
		BDDCF6F11E4DF93D004B38C4 /* DictionaryConvertible.swift in Sources */ = {isa = PBXBuildFile; fileRef = BDDCF6EE1E4DF93D004B38C4 /* DictionaryConvertible.swift */; };
		BDDF2CCC1DC7C23500B766BA /* TestAnimations.swift in Sources */ = {isa = PBXBuildFile; fileRef = BDDF2CCB1DC7C23500B766BA /* TestAnimations.swift */; };
		BDDF2CCD1DC7C23500B766BA /* TestAnimations.swift in Sources */ = {isa = PBXBuildFile; fileRef = BDDF2CCB1DC7C23500B766BA /* TestAnimations.swift */; };
		BDDF2CD01DC7C50700B766BA /* TestAnimations.swift in Sources */ = {isa = PBXBuildFile; fileRef = BDDF2CCF1DC7C50700B766BA /* TestAnimations.swift */; };
		BDE44B0F1EA0E5E80021EAC8 /* ComponentManager.swift in Sources */ = {isa = PBXBuildFile; fileRef = BDE44B0E1EA0E5E80021EAC8 /* ComponentManager.swift */; };
		BDE44B101EA0E5E80021EAC8 /* ComponentManager.swift in Sources */ = {isa = PBXBuildFile; fileRef = BDE44B0E1EA0E5E80021EAC8 /* ComponentManager.swift */; };
		BDE44B111EA0E5E80021EAC8 /* ComponentManager.swift in Sources */ = {isa = PBXBuildFile; fileRef = BDE44B0E1EA0E5E80021EAC8 /* ComponentManager.swift */; };
		BDE44B161EA0F0E40021EAC8 /* TestComponentManager.swift in Sources */ = {isa = PBXBuildFile; fileRef = BDE44B121EA0F0C90021EAC8 /* TestComponentManager.swift */; };
		BDE44B171EA0F0E50021EAC8 /* TestComponentManager.swift in Sources */ = {isa = PBXBuildFile; fileRef = BDE44B121EA0F0C90021EAC8 /* TestComponentManager.swift */; };
		BDE44B181EA0F0E60021EAC8 /* TestComponentManager.swift in Sources */ = {isa = PBXBuildFile; fileRef = BDE44B121EA0F0C90021EAC8 /* TestComponentManager.swift */; };
		BDEA327C1E86FC850044B056 /* TestClickInteraction.swift in Sources */ = {isa = PBXBuildFile; fileRef = BDEA327B1E86FC850044B056 /* TestClickInteraction.swift */; };
		BDEA327F1E87A6FF0044B056 /* TestInteraction.swift in Sources */ = {isa = PBXBuildFile; fileRef = BDEA327E1E87A6FF0044B056 /* TestInteraction.swift */; };
		BDEA32801E87A6FF0044B056 /* TestInteraction.swift in Sources */ = {isa = PBXBuildFile; fileRef = BDEA327E1E87A6FF0044B056 /* TestInteraction.swift */; };
		BDEA32811E87A6FF0044B056 /* TestInteraction.swift in Sources */ = {isa = PBXBuildFile; fileRef = BDEA327E1E87A6FF0044B056 /* TestInteraction.swift */; };
		BDEED2E81D8446400030B475 /* TestSpotsScrollView.swift in Sources */ = {isa = PBXBuildFile; fileRef = BDEED2E71D8446400030B475 /* TestSpotsScrollView.swift */; };
		BDEFF54F1DD1C85300FC0537 /* TestDataSource.swift in Sources */ = {isa = PBXBuildFile; fileRef = BDEFF54E1DD1C85300FC0537 /* TestDataSource.swift */; };
		BDEFF5501DD1C85300FC0537 /* TestDataSource.swift in Sources */ = {isa = PBXBuildFile; fileRef = BDEFF54E1DD1C85300FC0537 /* TestDataSource.swift */; };
		BDFC474F1E747B2B008700BF /* TestGridWrapper.swift in Sources */ = {isa = PBXBuildFile; fileRef = BDFC474C1E747B2B008700BF /* TestGridWrapper.swift */; };
		BDFC47521E747B2B008700BF /* TestListWrapper.swift in Sources */ = {isa = PBXBuildFile; fileRef = BDFC474D1E747B2B008700BF /* TestListWrapper.swift */; };
		D55B7AF91E423122000125C8 /* Tailor.framework in Frameworks */ = {isa = PBXBuildFile; fileRef = D58478E91C440726006EBA49 /* Tailor.framework */; };
		D55B7B081E4231A4000125C8 /* RxCocoa.framework in Frameworks */ = {isa = PBXBuildFile; fileRef = D55B7B071E4231A4000125C8 /* RxCocoa.framework */; };
		D55B7B0C1E4234C3000125C8 /* RxSpotsDelegate.swift in Sources */ = {isa = PBXBuildFile; fileRef = D55B7B0A1E423417000125C8 /* RxSpotsDelegate.swift */; };
		D55B7B0D1E4234CE000125C8 /* Spots.framework in Frameworks */ = {isa = PBXBuildFile; fileRef = D58478091C43FEB8006EBA49 /* Spots.framework */; };
		D55B7B431E423B86000125C8 /* Spots.framework in Frameworks */ = {isa = PBXBuildFile; fileRef = D58478091C43FEB8006EBA49 /* Spots.framework */; };
		D55B7B4C1E423BC0000125C8 /* RxSpots.framework in Frameworks */ = {isa = PBXBuildFile; fileRef = D55B7B021E423122000125C8 /* RxSpots.framework */; };
		D55B7B4F1E423C65000125C8 /* RxSpotsDelegateTests.swift in Sources */ = {isa = PBXBuildFile; fileRef = D55B7B4E1E423C65000125C8 /* RxSpotsDelegateTests.swift */; };
		D58478141C43FEB9006EBA49 /* Spots.framework in Frameworks */ = {isa = PBXBuildFile; fileRef = D58478091C43FEB8006EBA49 /* Spots.framework */; };
		D58478571C43FFFD006EBA49 /* TestComponentModel.swift in Sources */ = {isa = PBXBuildFile; fileRef = D584782B1C43FF34006EBA49 /* TestComponentModel.swift */; };
		D58478D21C440568006EBA49 /* Spots.framework in Frameworks */ = {isa = PBXBuildFile; fileRef = D58478C81C440567006EBA49 /* Spots.framework */; };
		D58478E71C440645006EBA49 /* TestComponentModel.swift in Sources */ = {isa = PBXBuildFile; fileRef = D584782B1C43FF34006EBA49 /* TestComponentModel.swift */; };
		D58478ED1C440726006EBA49 /* Tailor.framework in Frameworks */ = {isa = PBXBuildFile; fileRef = D58478E91C440726006EBA49 /* Tailor.framework */; };
		D58478F91C44076B006EBA49 /* Tailor.framework in Frameworks */ = {isa = PBXBuildFile; fileRef = D58478F71C44076B006EBA49 /* Tailor.framework */; };
		D5D282671E54710D004BF251 /* ViewState.swift in Sources */ = {isa = PBXBuildFile; fileRef = D5D282661E54710D004BF251 /* ViewState.swift */; };
		D5D282681E54710D004BF251 /* ViewState.swift in Sources */ = {isa = PBXBuildFile; fileRef = D5D282661E54710D004BF251 /* ViewState.swift */; };
		D5D282691E54710D004BF251 /* ViewState.swift in Sources */ = {isa = PBXBuildFile; fileRef = D5D282661E54710D004BF251 /* ViewState.swift */; };
		D5D2826B1E547219004BF251 /* ViewStateDelegate.swift in Sources */ = {isa = PBXBuildFile; fileRef = D5D2826A1E547219004BF251 /* ViewStateDelegate.swift */; };
		D5D2826C1E547219004BF251 /* ViewStateDelegate.swift in Sources */ = {isa = PBXBuildFile; fileRef = D5D2826A1E547219004BF251 /* ViewStateDelegate.swift */; };
		D5D2826D1E547219004BF251 /* ViewStateDelegate.swift in Sources */ = {isa = PBXBuildFile; fileRef = D5D2826A1E547219004BF251 /* ViewStateDelegate.swift */; };
		D5D2826F1E5474E0004BF251 /* Cell.swift in Sources */ = {isa = PBXBuildFile; fileRef = D5D2826E1E5474E0004BF251 /* Cell.swift */; };
		D5D282701E5474E0004BF251 /* Cell.swift in Sources */ = {isa = PBXBuildFile; fileRef = D5D2826E1E5474E0004BF251 /* Cell.swift */; };
		D5D282711E5474E0004BF251 /* Cell.swift in Sources */ = {isa = PBXBuildFile; fileRef = D5D2826E1E5474E0004BF251 /* Cell.swift */; };
		D5D282731E54773C004BF251 /* TestListWrapper.swift in Sources */ = {isa = PBXBuildFile; fileRef = D5D282721E54773C004BF251 /* TestListWrapper.swift */; };
		D5D282741E547742004BF251 /* TestListWrapper.swift in Sources */ = {isa = PBXBuildFile; fileRef = D5D282721E54773C004BF251 /* TestListWrapper.swift */; };
		D5D282761E547D1D004BF251 /* TestGridWrapper.swift in Sources */ = {isa = PBXBuildFile; fileRef = D5D282751E547D1D004BF251 /* TestGridWrapper.swift */; };
/* End PBXBuildFile section */

/* Begin PBXContainerItemProxy section */
		BD53211E1DBD38EC007D6C25 /* PBXContainerItemProxy */ = {
			isa = PBXContainerItemProxy;
			containerPortal = D58478001C43FEB8006EBA49 /* Project object */;
			proxyType = 1;
			remoteGlobalIDString = BD7396FD1D718CD2000AF2DE;
			remoteInfo = "Spots-tvOS";
		};
		D55B7B261E423B86000125C8 /* PBXContainerItemProxy */ = {
			isa = PBXContainerItemProxy;
			containerPortal = D58478001C43FEB8006EBA49 /* Project object */;
			proxyType = 1;
			remoteGlobalIDString = D58478081C43FEB8006EBA49;
			remoteInfo = Spots;
		};
		D55B7B4A1E423BAA000125C8 /* PBXContainerItemProxy */ = {
			isa = PBXContainerItemProxy;
			containerPortal = D58478001C43FEB8006EBA49 /* Project object */;
			proxyType = 1;
			remoteGlobalIDString = D55B7AA51E423122000125C8;
			remoteInfo = "RxSpots-iOS";
		};
		D58478151C43FEB9006EBA49 /* PBXContainerItemProxy */ = {
			isa = PBXContainerItemProxy;
			containerPortal = D58478001C43FEB8006EBA49 /* Project object */;
			proxyType = 1;
			remoteGlobalIDString = D58478081C43FEB8006EBA49;
			remoteInfo = Spots;
		};
		D58478D31C440568006EBA49 /* PBXContainerItemProxy */ = {
			isa = PBXContainerItemProxy;
			containerPortal = D58478001C43FEB8006EBA49 /* Project object */;
			proxyType = 1;
			remoteGlobalIDString = D58478C71C440567006EBA49;
			remoteInfo = "Spots-Mac";
		};
/* End PBXContainerItemProxy section */

/* Begin PBXFileReference section */
		52CD42791E4477C800187E09 /* PageIndicatorPlacement.swift */ = {isa = PBXFileReference; fileEncoding = 4; lastKnownFileType = sourcecode.swift; path = PageIndicatorPlacement.swift; sourceTree = "<group>"; };
		BD01BD0D1DAEA464009C10FF /* TestParser.swift */ = {isa = PBXFileReference; fileEncoding = 4; lastKnownFileType = sourcecode.swift; path = TestParser.swift; sourceTree = "<group>"; };
		BD0AF3511E83CC53008795C3 /* UserInterface+Extensions.swift */ = {isa = PBXFileReference; fileEncoding = 4; lastKnownFileType = sourcecode.swift; path = "UserInterface+Extensions.swift"; sourceTree = "<group>"; };
		BD10D5211D79533C00DF8E9B /* TestViewModelExtensions.swift */ = {isa = PBXFileReference; fileEncoding = 4; lastKnownFileType = sourcecode.swift; path = TestViewModelExtensions.swift; sourceTree = "<group>"; };
		BD129E3A1D7B2DE2009AC164 /* Info-tvOS.plist */ = {isa = PBXFileReference; lastKnownFileType = text.plist.xml; path = "Info-tvOS.plist"; sourceTree = "<group>"; };
		BD165A361E6EAAA60023AF82 /* TestSpot.swift */ = {isa = PBXFileReference; fileEncoding = 4; lastKnownFileType = sourcecode.swift; path = TestSpot.swift; sourceTree = "<group>"; };
		BD165A381E6EAD750023AF82 /* HelperViews.swift */ = {isa = PBXFileReference; fileEncoding = 4; lastKnownFileType = sourcecode.swift; path = HelperViews.swift; sourceTree = "<group>"; };
		BD165A3A1E6EAF310023AF82 /* GridableLayout.swift */ = {isa = PBXFileReference; fileEncoding = 4; lastKnownFileType = sourcecode.swift; path = GridableLayout.swift; sourceTree = "<group>"; };
		BD1D17241EA89A36000DBCF8 /* SpotsRefreshControl.swift */ = {isa = PBXFileReference; fileEncoding = 4; lastKnownFileType = sourcecode.swift; path = SpotsRefreshControl.swift; sourceTree = "<group>"; };
		BD1F9E0E1EA39DFD009C018B /* SpotsController+iOS+Extensions.swift */ = {isa = PBXFileReference; fileEncoding = 4; lastKnownFileType = sourcecode.swift; path = "SpotsController+iOS+Extensions.swift"; sourceTree = "<group>"; };
		BD1F9E101EA39ED9009C018B /* Mappable+Extensions.swift */ = {isa = PBXFileReference; fileEncoding = 4; lastKnownFileType = sourcecode.swift; path = "Mappable+Extensions.swift"; sourceTree = "<group>"; };
		BD1F9E141EA39F02009C018B /* Array+Extensions.swift */ = {isa = PBXFileReference; fileEncoding = 4; lastKnownFileType = sourcecode.swift; path = "Array+Extensions.swift"; sourceTree = "<group>"; };
		BD1F9E181EA39F2E009C018B /* Dictionary+Extensions.swift */ = {isa = PBXFileReference; fileEncoding = 4; lastKnownFileType = sourcecode.swift; path = "Dictionary+Extensions.swift"; sourceTree = "<group>"; };
		BD21C2511E4358B900FE2B26 /* TestGridableLayout.swift */ = {isa = PBXFileReference; fileEncoding = 4; lastKnownFileType = sourcecode.swift; path = TestGridableLayout.swift; sourceTree = "<group>"; };
		BD24030B1E4B981A005BAA19 /* Component.swift */ = {isa = PBXFileReference; fileEncoding = 4; lastKnownFileType = sourcecode.swift; path = Component.swift; sourceTree = "<group>"; };
		BD2403101E4B9A02005BAA19 /* Component.swift */ = {isa = PBXFileReference; fileEncoding = 4; lastKnownFileType = sourcecode.swift; path = Component.swift; sourceTree = "<group>"; };
		BD31BB991EA6208600D1FC8A /* DelegateConfigurationClosureTests.swift */ = {isa = PBXFileReference; fileEncoding = 4; lastKnownFileType = sourcecode.swift; path = DelegateConfigurationClosureTests.swift; sourceTree = "<group>"; };
		BD4295541D81D39700E07E1C /* TestComponentiOS.swift */ = {isa = PBXFileReference; fileEncoding = 4; lastKnownFileType = sourcecode.swift; path = TestComponentiOS.swift; sourceTree = "<group>"; };
		BD42CA841E4C9B2600A86E3B /* ComponentTests.swift */ = {isa = PBXFileReference; fileEncoding = 4; lastKnownFileType = sourcecode.swift; path = ComponentTests.swift; sourceTree = "<group>"; };
		BD44D1E21EADC48200F7205E /* HeaderMode.swift */ = {isa = PBXFileReference; fileEncoding = 4; lastKnownFileType = sourcecode.swift; path = HeaderMode.swift; sourceTree = "<group>"; };
		BD45D9861E30906300C2D6B2 /* LayoutTests.swift */ = {isa = PBXFileReference; fileEncoding = 4; lastKnownFileType = sourcecode.swift; path = LayoutTests.swift; sourceTree = "<group>"; };
		BD45D98A1E30909700C2D6B2 /* TestLayoutExtensions.swift */ = {isa = PBXFileReference; fileEncoding = 4; lastKnownFileType = sourcecode.swift; path = TestLayoutExtensions.swift; sourceTree = "<group>"; };
		BD45D98E1E30935500C2D6B2 /* TestLayoutExtensions.swift */ = {isa = PBXFileReference; fileEncoding = 4; lastKnownFileType = sourcecode.swift; path = TestLayoutExtensions.swift; sourceTree = "<group>"; };
		BD45D9941E30A8A000C2D6B2 /* InsetTests.swift */ = {isa = PBXFileReference; fileEncoding = 4; lastKnownFileType = sourcecode.swift; path = InsetTests.swift; sourceTree = "<group>"; };
		BD45D9981E30B0F700C2D6B2 /* README.md */ = {isa = PBXFileReference; lastKnownFileType = net.daringfireball.markdown; path = README.md; sourceTree = "<group>"; };
		BD45D9991E30B0F700C2D6B2 /* Spots.podspec */ = {isa = PBXFileReference; explicitFileType = text.script.ruby; path = Spots.podspec; sourceTree = "<group>"; };
		BD5CF7361E8B7C57006CC281 /* ComponentResize.swift */ = {isa = PBXFileReference; fileEncoding = 4; lastKnownFileType = sourcecode.swift; path = ComponentResize.swift; sourceTree = "<group>"; };
		BD5FC7DE1E857AD900D03038 /* FlippedView.swift */ = {isa = PBXFileReference; fileEncoding = 4; lastKnownFileType = sourcecode.swift; path = FlippedView.swift; sourceTree = "<group>"; };
		BD650CF51ECAC2C100DFD220 /* ItemConfigurableComputeSizeTests.swift */ = {isa = PBXFileReference; fileEncoding = 4; lastKnownFileType = sourcecode.swift; path = ItemConfigurableComputeSizeTests.swift; sourceTree = "<group>"; };
		BD677E841DC616B2006D1654 /* ComponentSharedTests.swift */ = {isa = PBXFileReference; fileEncoding = 4; lastKnownFileType = sourcecode.swift; path = ComponentSharedTests.swift; sourceTree = "<group>"; };
		BD677E881DC61EFC006D1654 /* TestStateCache.swift */ = {isa = PBXFileReference; fileEncoding = 4; lastKnownFileType = sourcecode.swift; path = TestStateCache.swift; sourceTree = "<group>"; };
		BD677E8C1DC62575006D1654 /* TestUIViewControllerExtensions.swift */ = {isa = PBXFileReference; fileEncoding = 4; lastKnownFileType = sourcecode.swift; path = TestUIViewControllerExtensions.swift; sourceTree = "<group>"; };
		BD677E8E1DC65D63006D1654 /* Helpers.swift */ = {isa = PBXFileReference; fileEncoding = 4; lastKnownFileType = sourcecode.swift; lineEnding = 0; path = Helpers.swift; sourceTree = "<group>"; xcLanguageSpecificationIdentifier = xcode.lang.swift; };
		BD6CB2631ED71C4900FC78C8 /* SpotsScrollViewTests.swift */ = {isa = PBXFileReference; fileEncoding = 4; lastKnownFileType = sourcecode.swift; path = SpotsScrollViewTests.swift; sourceTree = "<group>"; };
		BD6FBEEF1E12B5F000AA58BD /* TestComposition.swift */ = {isa = PBXFileReference; fileEncoding = 4; lastKnownFileType = sourcecode.swift; path = TestComposition.swift; sourceTree = "<group>"; };
		BD73972F1D718CD2000AF2DE /* Spots.framework */ = {isa = PBXFileReference; explicitFileType = wrapper.framework; includeInIndex = 0; path = Spots.framework; sourceTree = BUILT_PRODUCTS_DIR; };
		BD7397461D718CDB000AF2DE /* Spots-tvOS-Tests.xctest */ = {isa = PBXFileReference; explicitFileType = wrapper.cfbundle; includeInIndex = 0; path = "Spots-tvOS-Tests.xctest"; sourceTree = BUILT_PRODUCTS_DIR; };
		BD77D1F31E8537E80075A3FC /* ComponentModelDiff.swift */ = {isa = PBXFileReference; fileEncoding = 4; lastKnownFileType = sourcecode.swift; path = ComponentModelDiff.swift; sourceTree = "<group>"; };
		BD77D1F71E8538080075A3FC /* ComponentModelKind.swift */ = {isa = PBXFileReference; fileEncoding = 4; lastKnownFileType = sourcecode.swift; path = ComponentModelKind.swift; sourceTree = "<group>"; };
		BD77D1FB1E85382D0075A3FC /* ComponentModel+Equatable.swift */ = {isa = PBXFileReference; fileEncoding = 4; lastKnownFileType = sourcecode.swift; path = "ComponentModel+Equatable.swift"; sourceTree = "<group>"; };
		BD798EF31EA28F200069EFB7 /* SpotsControllerManager.swift */ = {isa = PBXFileReference; fileEncoding = 4; lastKnownFileType = sourcecode.swift; path = SpotsControllerManager.swift; sourceTree = "<group>"; };
		BD798EF71EA2A1320069EFB7 /* TestSpotsControllerManager.swift */ = {isa = PBXFileReference; fileEncoding = 4; lastKnownFileType = sourcecode.swift; path = TestSpotsControllerManager.swift; sourceTree = "<group>"; };
		BD99824B1EA93684000A6FD4 /* ViewPreparer.swift */ = {isa = PBXFileReference; fileEncoding = 4; lastKnownFileType = sourcecode.swift; path = ViewPreparer.swift; sourceTree = "<group>"; };
		BD9ECEB41E6EC6A7003E4388 /* Component+macOS+List.swift */ = {isa = PBXFileReference; fileEncoding = 4; lastKnownFileType = sourcecode.swift; path = "Component+macOS+List.swift"; sourceTree = "<group>"; };
		BD9ECEB61E6EC6B4003E4388 /* Component+macOS+Carousel.swift */ = {isa = PBXFileReference; fileEncoding = 4; lastKnownFileType = sourcecode.swift; path = "Component+macOS+Carousel.swift"; sourceTree = "<group>"; };
		BD9ECEB91E6EC6D1003E4388 /* Component+macOS+Grid.swift */ = {isa = PBXFileReference; fileEncoding = 4; lastKnownFileType = sourcecode.swift; path = "Component+macOS+Grid.swift"; sourceTree = "<group>"; };
		BD9ECEBB1E6EC82D003E4388 /* Component+macOS+HeaderFooter.swift */ = {isa = PBXFileReference; fileEncoding = 4; lastKnownFileType = sourcecode.swift; path = "Component+macOS+HeaderFooter.swift"; sourceTree = "<group>"; };
		BD9ECEBD1E6EC8A5003E4388 /* Component+iOS+Carousel.swift */ = {isa = PBXFileReference; fileEncoding = 4; lastKnownFileType = sourcecode.swift; path = "Component+iOS+Carousel.swift"; sourceTree = "<group>"; };
		BD9ECEC01E6EC8AF003E4388 /* Component+iOS+Grid.swift */ = {isa = PBXFileReference; fileEncoding = 4; lastKnownFileType = sourcecode.swift; path = "Component+iOS+Grid.swift"; sourceTree = "<group>"; };
		BD9ECEC31E6EC8B8003E4388 /* Component+iOS+List.swift */ = {isa = PBXFileReference; fileEncoding = 4; lastKnownFileType = sourcecode.swift; path = "Component+iOS+List.swift"; sourceTree = "<group>"; };
		BD9ECEC61E6EC8C4003E4388 /* Component+iOS+HeaderFooter.swift */ = {isa = PBXFileReference; fileEncoding = 4; lastKnownFileType = sourcecode.swift; path = "Component+iOS+HeaderFooter.swift"; sourceTree = "<group>"; };
		BDA25E8F1EB5070F002B21C0 /* Wrappable+macOS.swift */ = {isa = PBXFileReference; fileEncoding = 4; lastKnownFileType = sourcecode.swift; path = "Wrappable+macOS.swift"; sourceTree = "<group>"; };
		BDA3D96B1EC6F1A400141227 /* ItemManager.swift */ = {isa = PBXFileReference; fileEncoding = 4; lastKnownFileType = sourcecode.swift; path = ItemManager.swift; sourceTree = "<group>"; };
		BDAD84831E3E701B008289AE /* CarouselSpotHeader.swift */ = {isa = PBXFileReference; fileEncoding = 4; lastKnownFileType = sourcecode.swift; path = CarouselSpotHeader.swift; sourceTree = "<group>"; };
		BDAD84841E3E701B008289AE /* SpotsController.swift */ = {isa = PBXFileReference; fileEncoding = 4; lastKnownFileType = sourcecode.swift; lineEnding = 0; path = SpotsController.swift; sourceTree = "<group>"; };
		BDAD84851E3E701B008289AE /* GridableLayout.swift */ = {isa = PBXFileReference; fileEncoding = 4; lastKnownFileType = sourcecode.swift; path = GridableLayout.swift; sourceTree = "<group>"; };
		BDAD84871E3E701C008289AE /* GridHeaderFooterWrapper.swift */ = {isa = PBXFileReference; fileEncoding = 4; lastKnownFileType = sourcecode.swift; path = GridHeaderFooterWrapper.swift; sourceTree = "<group>"; };
		BDAD848A1E3E701C008289AE /* GridWrapper.swift */ = {isa = PBXFileReference; fileEncoding = 4; lastKnownFileType = sourcecode.swift; path = GridWrapper.swift; sourceTree = "<group>"; };
		BDAD848C1E3E701C008289AE /* ListHeaderFooterWrapper.swift */ = {isa = PBXFileReference; fileEncoding = 4; lastKnownFileType = sourcecode.swift; path = ListHeaderFooterWrapper.swift; sourceTree = "<group>"; };
		BDAD848E1E3E701C008289AE /* DefaultItemView.swift */ = {isa = PBXFileReference; fileEncoding = 4; lastKnownFileType = sourcecode.swift; path = DefaultItemView.swift; sourceTree = "<group>"; };
		BDAD848F1E3E701C008289AE /* ListWrapper.swift */ = {isa = PBXFileReference; fileEncoding = 4; lastKnownFileType = sourcecode.swift; path = ListWrapper.swift; sourceTree = "<group>"; };
		BDAD84921E3E701C008289AE /* SpotsContentView.swift */ = {isa = PBXFileReference; fileEncoding = 4; lastKnownFileType = sourcecode.swift; path = SpotsContentView.swift; sourceTree = "<group>"; };
		BDAD84931E3E701C008289AE /* SpotsScrollView.swift */ = {isa = PBXFileReference; fileEncoding = 4; lastKnownFileType = sourcecode.swift; path = SpotsScrollView.swift; sourceTree = "<group>"; };
		BDAD84971E3E701C008289AE /* SpotsController+UIScrollViewDelegate.swift */ = {isa = PBXFileReference; fileEncoding = 4; lastKnownFileType = sourcecode.swift; path = "SpotsController+UIScrollViewDelegate.swift"; sourceTree = "<group>"; };
		BDAD84981E3E701C008289AE /* DataSource+iOS+Extensions.swift */ = {isa = PBXFileReference; fileEncoding = 4; lastKnownFileType = sourcecode.swift; path = "DataSource+iOS+Extensions.swift"; sourceTree = "<group>"; };
		BDAD84991E3E701C008289AE /* Delegate+iOS+Extensions.swift */ = {isa = PBXFileReference; fileEncoding = 4; lastKnownFileType = sourcecode.swift; path = "Delegate+iOS+Extensions.swift"; sourceTree = "<group>"; };
		BDAD849B1E3E701C008289AE /* Inset+iOS.swift */ = {isa = PBXFileReference; fileEncoding = 4; lastKnownFileType = sourcecode.swift; path = "Inset+iOS.swift"; sourceTree = "<group>"; };
		BDAD849D1E3E701C008289AE /* Layout+iOS.swift */ = {isa = PBXFileReference; fileEncoding = 4; lastKnownFileType = sourcecode.swift; path = "Layout+iOS.swift"; sourceTree = "<group>"; };
		BDAD849F1E3E701C008289AE /* UICollectionView+UserInterface.swift */ = {isa = PBXFileReference; fileEncoding = 4; lastKnownFileType = sourcecode.swift; path = "UICollectionView+UserInterface.swift"; sourceTree = "<group>"; };
		BDAD84A01E3E701C008289AE /* UITableView+UserInterface.swift */ = {isa = PBXFileReference; fileEncoding = 4; lastKnownFileType = sourcecode.swift; path = "UITableView+UserInterface.swift"; sourceTree = "<group>"; };
		BDAD84A11E3E701C008289AE /* UIViewController+Extensions.swift */ = {isa = PBXFileReference; fileEncoding = 4; lastKnownFileType = sourcecode.swift; path = "UIViewController+Extensions.swift"; sourceTree = "<group>"; };
		BDAD84E91E3E7025008289AE /* SpotsController.swift */ = {isa = PBXFileReference; fileEncoding = 4; lastKnownFileType = sourcecode.swift; path = SpotsController.swift; sourceTree = "<group>"; };
		BDAD84EE1E3E7025008289AE /* GridWrapper.swift */ = {isa = PBXFileReference; fileEncoding = 4; lastKnownFileType = sourcecode.swift; path = GridWrapper.swift; sourceTree = "<group>"; };
		BDAD84F21E3E7025008289AE /* DefaultItemView.swift */ = {isa = PBXFileReference; fileEncoding = 4; lastKnownFileType = sourcecode.swift; path = DefaultItemView.swift; sourceTree = "<group>"; };
		BDAD84F31E3E7025008289AE /* ListWrapper.swift */ = {isa = PBXFileReference; fileEncoding = 4; lastKnownFileType = sourcecode.swift; path = ListWrapper.swift; sourceTree = "<group>"; };
		BDAD84F41E3E7025008289AE /* NoScrollView.swift */ = {isa = PBXFileReference; fileEncoding = 4; lastKnownFileType = sourcecode.swift; path = NoScrollView.swift; sourceTree = "<group>"; };
		BDAD84F71E3E7025008289AE /* SpotsContentView.swift */ = {isa = PBXFileReference; fileEncoding = 4; lastKnownFileType = sourcecode.swift; path = SpotsContentView.swift; sourceTree = "<group>"; };
		BDAD84F81E3E7025008289AE /* SpotsScrollView.swift */ = {isa = PBXFileReference; fileEncoding = 4; lastKnownFileType = sourcecode.swift; path = SpotsScrollView.swift; sourceTree = "<group>"; };
		BDAD84FB1E3E7025008289AE /* DataSource+macOS+Extensions.swift */ = {isa = PBXFileReference; fileEncoding = 4; lastKnownFileType = sourcecode.swift; path = "DataSource+macOS+Extensions.swift"; sourceTree = "<group>"; };
		BDAD84FC1E3E7025008289AE /* Delegate+macOS+Extensions.swift */ = {isa = PBXFileReference; fileEncoding = 4; lastKnownFileType = sourcecode.swift; path = "Delegate+macOS+Extensions.swift"; sourceTree = "<group>"; };
		BDAD84FE1E3E7025008289AE /* Inset+macOS.swift */ = {isa = PBXFileReference; fileEncoding = 4; lastKnownFileType = sourcecode.swift; path = "Inset+macOS.swift"; sourceTree = "<group>"; };
		BDAD84FF1E3E7025008289AE /* Layout+macOS.swift */ = {isa = PBXFileReference; fileEncoding = 4; lastKnownFileType = sourcecode.swift; path = "Layout+macOS.swift"; sourceTree = "<group>"; };
		BDAD85011E3E7025008289AE /* NSCollectionView+UserInterface.swift */ = {isa = PBXFileReference; fileEncoding = 4; lastKnownFileType = sourcecode.swift; path = "NSCollectionView+UserInterface.swift"; sourceTree = "<group>"; };
		BDAD85021E3E7025008289AE /* NSScrollView+Extensions.swift */ = {isa = PBXFileReference; fileEncoding = 4; lastKnownFileType = sourcecode.swift; path = "NSScrollView+Extensions.swift"; sourceTree = "<group>"; };
		BDAD85031E3E7025008289AE /* NSTableView+UserInterface.swift */ = {isa = PBXFileReference; fileEncoding = 4; lastKnownFileType = sourcecode.swift; path = "NSTableView+UserInterface.swift"; sourceTree = "<group>"; };
		BDAD85061E3E7025008289AE /* ComponentView.swift */ = {isa = PBXFileReference; fileEncoding = 4; lastKnownFileType = sourcecode.swift; path = ComponentView.swift; sourceTree = "<group>"; };
		BDAD852B1E3E7032008289AE /* CompositeComponent.swift */ = {isa = PBXFileReference; fileEncoding = 4; lastKnownFileType = sourcecode.swift; path = CompositeComponent.swift; sourceTree = "<group>"; };
		BDAD852C1E3E7032008289AE /* DataSource.swift */ = {isa = PBXFileReference; fileEncoding = 4; lastKnownFileType = sourcecode.swift; path = DataSource.swift; sourceTree = "<group>"; };
		BDAD852D1E3E7032008289AE /* Delegate.swift */ = {isa = PBXFileReference; fileEncoding = 4; lastKnownFileType = sourcecode.swift; path = Delegate.swift; sourceTree = "<group>"; };
		BDAD85311E3E7032008289AE /* Animation.swift */ = {isa = PBXFileReference; fileEncoding = 4; lastKnownFileType = sourcecode.swift; path = Animation.swift; sourceTree = "<group>"; };
		BDAD85321E3E7032008289AE /* Paginate.swift */ = {isa = PBXFileReference; fileEncoding = 4; lastKnownFileType = sourcecode.swift; path = Paginate.swift; sourceTree = "<group>"; };
		BDAD85331E3E7032008289AE /* RegistryType.swift */ = {isa = PBXFileReference; fileEncoding = 4; lastKnownFileType = sourcecode.swift; path = RegistryType.swift; sourceTree = "<group>"; };
		BDAD85351E3E7032008289AE /* CarouselScrollDelegate+Extensions.swift */ = {isa = PBXFileReference; fileEncoding = 4; lastKnownFileType = sourcecode.swift; path = "CarouselScrollDelegate+Extensions.swift"; sourceTree = "<group>"; };
		BDAD85361E3E7032008289AE /* Component+Extensions.swift */ = {isa = PBXFileReference; fileEncoding = 4; lastKnownFileType = sourcecode.swift; path = "Component+Extensions.swift"; sourceTree = "<group>"; };
		BDAD85381E3E7032008289AE /* Item+Extensions.swift */ = {isa = PBXFileReference; fileEncoding = 4; lastKnownFileType = sourcecode.swift; lineEnding = 0; path = "Item+Extensions.swift"; sourceTree = "<group>"; xcLanguageSpecificationIdentifier = xcode.lang.swift; };
		BDAD853A1E3E7032008289AE /* ScrollDelegate+Extensions.swift */ = {isa = PBXFileReference; fileEncoding = 4; lastKnownFileType = sourcecode.swift; path = "ScrollDelegate+Extensions.swift"; sourceTree = "<group>"; };
		BDAD853B1E3E7032008289AE /* Component+Core.swift */ = {isa = PBXFileReference; fileEncoding = 4; lastKnownFileType = sourcecode.swift; path = "Component+Core.swift"; sourceTree = "<group>"; };
		BDAD853C1E3E7032008289AE /* Component+Mutation.swift */ = {isa = PBXFileReference; fileEncoding = 4; lastKnownFileType = sourcecode.swift; path = "Component+Mutation.swift"; sourceTree = "<group>"; };
		BDAD853D1E3E7032008289AE /* ItemConfigurable+Extensions.swift */ = {isa = PBXFileReference; fileEncoding = 4; lastKnownFileType = sourcecode.swift; path = "ItemConfigurable+Extensions.swift"; sourceTree = "<group>"; };
		BDAD853E1E3E7032008289AE /* ComponentDelegate+Extensions.swift */ = {isa = PBXFileReference; fileEncoding = 4; lastKnownFileType = sourcecode.swift; path = "ComponentDelegate+Extensions.swift"; sourceTree = "<group>"; };
		BDAD853F1E3E7032008289AE /* SpotsController+Extensions.swift */ = {isa = PBXFileReference; fileEncoding = 4; lastKnownFileType = sourcecode.swift; path = "SpotsController+Extensions.swift"; sourceTree = "<group>"; };
		BDAD85401E3E7032008289AE /* SpotsController+LiveEditing.swift */ = {isa = PBXFileReference; fileEncoding = 4; lastKnownFileType = sourcecode.swift; path = "SpotsController+LiveEditing.swift"; sourceTree = "<group>"; };
		BDAD85411E3E7032008289AE /* SpotsController+SpotsControllerManager.swift */ = {isa = PBXFileReference; fileEncoding = 4; lastKnownFileType = sourcecode.swift; path = "SpotsController+SpotsControllerManager.swift"; sourceTree = "<group>"; };
		BDAD85431E3E7032008289AE /* Wrappable+Extensions.swift */ = {isa = PBXFileReference; fileEncoding = 4; lastKnownFileType = sourcecode.swift; path = "Wrappable+Extensions.swift"; sourceTree = "<group>"; };
		BDAD85451E3E7032008289AE /* CarouselScrollDelegate.swift */ = {isa = PBXFileReference; fileEncoding = 4; lastKnownFileType = sourcecode.swift; path = CarouselScrollDelegate.swift; sourceTree = "<group>"; };
		BDAD854A1E3E7032008289AE /* RefreshDelegate.swift */ = {isa = PBXFileReference; fileEncoding = 4; lastKnownFileType = sourcecode.swift; path = RefreshDelegate.swift; sourceTree = "<group>"; };
		BDAD854B1E3E7032008289AE /* ScrollDelegate.swift */ = {isa = PBXFileReference; fileEncoding = 4; lastKnownFileType = sourcecode.swift; path = ScrollDelegate.swift; sourceTree = "<group>"; };
		BDAD854E1E3E7032008289AE /* ComponentDelegate.swift */ = {isa = PBXFileReference; fileEncoding = 4; lastKnownFileType = sourcecode.swift; path = ComponentDelegate.swift; sourceTree = "<group>"; };
		BDAD854F1E3E7032008289AE /* ComponentFocusDelegate.swift */ = {isa = PBXFileReference; fileEncoding = 4; lastKnownFileType = sourcecode.swift; path = ComponentFocusDelegate.swift; sourceTree = "<group>"; };
		BDAD85501E3E7032008289AE /* SpotsProtocol.swift */ = {isa = PBXFileReference; fileEncoding = 4; lastKnownFileType = sourcecode.swift; path = SpotsProtocol.swift; sourceTree = "<group>"; };
		BDAD85511E3E7032008289AE /* UserInterface.swift */ = {isa = PBXFileReference; fileEncoding = 4; lastKnownFileType = sourcecode.swift; path = UserInterface.swift; sourceTree = "<group>"; };
		BDAD85531E3E7032008289AE /* Wrappable.swift */ = {isa = PBXFileReference; fileEncoding = 4; lastKnownFileType = sourcecode.swift; path = Wrappable.swift; sourceTree = "<group>"; };
		BDAD85551E3E7032008289AE /* ComponentModel.swift */ = {isa = PBXFileReference; fileEncoding = 4; lastKnownFileType = sourcecode.swift; lineEnding = 0; path = ComponentModel.swift; sourceTree = "<group>"; };
		BDAD85561E3E7032008289AE /* Configuration.swift */ = {isa = PBXFileReference; fileEncoding = 4; lastKnownFileType = sourcecode.swift; lineEnding = 0; path = Configuration.swift; sourceTree = "<group>"; };
		BDAD85571E3E7032008289AE /* Dispatch.swift */ = {isa = PBXFileReference; fileEncoding = 4; lastKnownFileType = sourcecode.swift; path = Dispatch.swift; sourceTree = "<group>"; };
		BDAD85591E3E7032008289AE /* Inset.swift */ = {isa = PBXFileReference; fileEncoding = 4; lastKnownFileType = sourcecode.swift; lineEnding = 0; path = Inset.swift; sourceTree = "<group>"; };
		BDAD855A1E3E7032008289AE /* Interaction.swift */ = {isa = PBXFileReference; fileEncoding = 4; lastKnownFileType = sourcecode.swift; path = Interaction.swift; sourceTree = "<group>"; };
		BDAD855B1E3E7032008289AE /* Layout.swift */ = {isa = PBXFileReference; fileEncoding = 4; lastKnownFileType = sourcecode.swift; lineEnding = 0; path = Layout.swift; sourceTree = "<group>"; };
		BDAD855C1E3E7032008289AE /* Parser.swift */ = {isa = PBXFileReference; fileEncoding = 4; lastKnownFileType = sourcecode.swift; path = Parser.swift; sourceTree = "<group>"; };
		BDAD855D1E3E7032008289AE /* Registry.swift */ = {isa = PBXFileReference; fileEncoding = 4; lastKnownFileType = sourcecode.swift; path = Registry.swift; sourceTree = "<group>"; };
		BDAD855E1E3E7032008289AE /* StateCache.swift */ = {isa = PBXFileReference; fileEncoding = 4; lastKnownFileType = sourcecode.swift; path = StateCache.swift; sourceTree = "<group>"; };
		BDAD855F1E3E7032008289AE /* TypeAlias.swift */ = {isa = PBXFileReference; fileEncoding = 4; lastKnownFileType = sourcecode.swift; path = TypeAlias.swift; sourceTree = "<group>"; };
		BDAD85F51E3E703A008289AE /* Component+tvOS.swift */ = {isa = PBXFileReference; fileEncoding = 4; lastKnownFileType = sourcecode.swift; path = "Component+tvOS.swift"; sourceTree = "<group>"; };
		BDB1F8AE1E5D91BE0064F64B /* ComponentHorizontallyScrollable.swift */ = {isa = PBXFileReference; fileEncoding = 4; lastKnownFileType = sourcecode.swift; path = ComponentHorizontallyScrollable.swift; sourceTree = "<group>"; };
		BDB1F8B21E5D921F0064F64B /* CoreComponent+Extensions+iOS.swift */ = {isa = PBXFileReference; fileEncoding = 4; lastKnownFileType = sourcecode.swift; path = "CoreComponent+Extensions+iOS.swift"; sourceTree = "<group>"; };
		BDB1FCB91ECEE6140042ED61 /* GridableLayoutTests.swift */ = {isa = PBXFileReference; fileEncoding = 4; lastKnownFileType = sourcecode.swift; path = GridableLayoutTests.swift; sourceTree = "<group>"; };
		BDB1FCBB1ED060FF0042ED61 /* ComponentCollectionView.swift */ = {isa = PBXFileReference; fileEncoding = 4; lastKnownFileType = sourcecode.swift; path = ComponentCollectionView.swift; sourceTree = "<group>"; };
		BDB648551D75EF150041449A /* Info-tvOS.plist */ = {isa = PBXFileReference; lastKnownFileType = text.plist.xml; path = "Info-tvOS.plist"; sourceTree = "<group>"; };
		BDB8D5921E4DFADC00220BC3 /* TestItem.swift */ = {isa = PBXFileReference; fileEncoding = 4; lastKnownFileType = sourcecode.swift; path = TestItem.swift; sourceTree = "<group>"; };
		BDB8D5991E51C4FE00220BC3 /* Delegate+iOS+UIScrollView.swift */ = {isa = PBXFileReference; fileEncoding = 4; lastKnownFileType = sourcecode.swift; path = "Delegate+iOS+UIScrollView.swift"; sourceTree = "<group>"; };
		BDCA3CF21E8295EB00A98A76 /* TestUserInterface.swift */ = {isa = PBXFileReference; fileEncoding = 4; lastKnownFileType = sourcecode.swift; path = TestUserInterface.swift; sourceTree = "<group>"; };
		BDCFCD401DCA7EFF0047E84C /* TestSpotsController.swift */ = {isa = PBXFileReference; fileEncoding = 4; lastKnownFileType = sourcecode.swift; path = TestSpotsController.swift; sourceTree = "<group>"; };
		BDD63FAB1D941A80008E885A /* Tailor.framework */ = {isa = PBXFileReference; lastKnownFileType = wrapper.framework; name = Tailor.framework; path = Carthage/Build/tvOS/Tailor.framework; sourceTree = "<group>"; };
		BDDCF6D51E4DF911004B38C4 /* Item.swift */ = {isa = PBXFileReference; fileEncoding = 4; lastKnownFileType = sourcecode.swift; path = Item.swift; sourceTree = "<group>"; };
		BDDCF6DA1E4DF91F004B38C4 /* Indexable.swift */ = {isa = PBXFileReference; fileEncoding = 4; lastKnownFileType = sourcecode.swift; path = Indexable.swift; sourceTree = "<group>"; };
		BDDCF6DF1E4DF927004B38C4 /* ItemConfigurable.swift */ = {isa = PBXFileReference; fileEncoding = 4; lastKnownFileType = sourcecode.swift; path = ItemConfigurable.swift; sourceTree = "<group>"; };
		BDDCF6E41E4DF92F004B38C4 /* StringConvertible.swift */ = {isa = PBXFileReference; fileEncoding = 4; lastKnownFileType = sourcecode.swift; path = StringConvertible.swift; sourceTree = "<group>"; };
		BDDCF6EE1E4DF93D004B38C4 /* DictionaryConvertible.swift */ = {isa = PBXFileReference; fileEncoding = 4; lastKnownFileType = sourcecode.swift; path = DictionaryConvertible.swift; sourceTree = "<group>"; };
		BDDF2CCB1DC7C23500B766BA /* TestAnimations.swift */ = {isa = PBXFileReference; fileEncoding = 4; lastKnownFileType = sourcecode.swift; path = TestAnimations.swift; sourceTree = "<group>"; };
		BDDF2CCF1DC7C50700B766BA /* TestAnimations.swift */ = {isa = PBXFileReference; fileEncoding = 4; lastKnownFileType = sourcecode.swift; path = TestAnimations.swift; sourceTree = "<group>"; };
		BDE44B0E1EA0E5E80021EAC8 /* ComponentManager.swift */ = {isa = PBXFileReference; fileEncoding = 4; lastKnownFileType = sourcecode.swift; path = ComponentManager.swift; sourceTree = "<group>"; };
		BDE44B121EA0F0C90021EAC8 /* TestComponentManager.swift */ = {isa = PBXFileReference; fileEncoding = 4; lastKnownFileType = sourcecode.swift; path = TestComponentManager.swift; sourceTree = "<group>"; };
		BDEA327B1E86FC850044B056 /* TestClickInteraction.swift */ = {isa = PBXFileReference; fileEncoding = 4; lastKnownFileType = sourcecode.swift; path = TestClickInteraction.swift; sourceTree = "<group>"; };
		BDEA327E1E87A6FF0044B056 /* TestInteraction.swift */ = {isa = PBXFileReference; fileEncoding = 4; lastKnownFileType = sourcecode.swift; path = TestInteraction.swift; sourceTree = "<group>"; };
		BDEED2E71D8446400030B475 /* TestSpotsScrollView.swift */ = {isa = PBXFileReference; fileEncoding = 4; lastKnownFileType = sourcecode.swift; path = TestSpotsScrollView.swift; sourceTree = "<group>"; };
		BDEFF54E1DD1C85300FC0537 /* TestDataSource.swift */ = {isa = PBXFileReference; fileEncoding = 4; lastKnownFileType = sourcecode.swift; path = TestDataSource.swift; sourceTree = "<group>"; };
		BDEFF5511DD1DA8000FC0537 /* TestComponentDelegate+iOS.swift */ = {isa = PBXFileReference; fileEncoding = 4; lastKnownFileType = sourcecode.swift; path = "TestComponentDelegate+iOS.swift"; sourceTree = "<group>"; };
		BDFC474C1E747B2B008700BF /* TestGridWrapper.swift */ = {isa = PBXFileReference; fileEncoding = 4; lastKnownFileType = sourcecode.swift; path = TestGridWrapper.swift; sourceTree = "<group>"; };
		BDFC474D1E747B2B008700BF /* TestListWrapper.swift */ = {isa = PBXFileReference; fileEncoding = 4; lastKnownFileType = sourcecode.swift; path = TestListWrapper.swift; sourceTree = "<group>"; };
		D55B7B021E423122000125C8 /* RxSpots.framework */ = {isa = PBXFileReference; explicitFileType = wrapper.framework; includeInIndex = 0; path = RxSpots.framework; sourceTree = BUILT_PRODUCTS_DIR; };
		D55B7B041E42315A000125C8 /* Rx-Info-iOS.plist */ = {isa = PBXFileReference; fileEncoding = 4; lastKnownFileType = text.plist.xml; path = "Rx-Info-iOS.plist"; sourceTree = "<group>"; };
		D55B7B071E4231A4000125C8 /* RxCocoa.framework */ = {isa = PBXFileReference; lastKnownFileType = wrapper.framework; name = RxCocoa.framework; path = Carthage/Build/iOS/RxCocoa.framework; sourceTree = "<group>"; };
		D55B7B0A1E423417000125C8 /* RxSpotsDelegate.swift */ = {isa = PBXFileReference; fileEncoding = 4; lastKnownFileType = sourcecode.swift; path = RxSpotsDelegate.swift; sourceTree = "<group>"; };
		D55B7B481E423B86000125C8 /* RxSpots-iOS-Tests.xctest */ = {isa = PBXFileReference; explicitFileType = wrapper.cfbundle; includeInIndex = 0; path = "RxSpots-iOS-Tests.xctest"; sourceTree = BUILT_PRODUCTS_DIR; };
		D55B7B4E1E423C65000125C8 /* RxSpotsDelegateTests.swift */ = {isa = PBXFileReference; fileEncoding = 4; lastKnownFileType = sourcecode.swift; path = RxSpotsDelegateTests.swift; sourceTree = "<group>"; };
		D58478091C43FEB8006EBA49 /* Spots.framework */ = {isa = PBXFileReference; explicitFileType = wrapper.framework; includeInIndex = 0; path = Spots.framework; sourceTree = BUILT_PRODUCTS_DIR; };
		D58478131C43FEB9006EBA49 /* Spots-iOS-Tests.xctest */ = {isa = PBXFileReference; explicitFileType = wrapper.cfbundle; includeInIndex = 0; path = "Spots-iOS-Tests.xctest"; sourceTree = BUILT_PRODUCTS_DIR; };
		D58478241C43FF34006EBA49 /* Info-iOS.plist */ = {isa = PBXFileReference; fileEncoding = 4; lastKnownFileType = text.plist.xml; path = "Info-iOS.plist"; sourceTree = "<group>"; };
		D58478261C43FF34006EBA49 /* Info-iOS.plist */ = {isa = PBXFileReference; fileEncoding = 4; lastKnownFileType = text.plist.xml; path = "Info-iOS.plist"; sourceTree = "<group>"; };
		D584782B1C43FF34006EBA49 /* TestComponentModel.swift */ = {isa = PBXFileReference; fileEncoding = 4; lastKnownFileType = sourcecode.swift; path = TestComponentModel.swift; sourceTree = "<group>"; };
		D584784F1C43FFA1006EBA49 /* Info-macOS.plist */ = {isa = PBXFileReference; fileEncoding = 4; lastKnownFileType = text.plist.xml; path = "Info-macOS.plist"; sourceTree = "<group>"; };
		D58478511C43FFA8006EBA49 /* Info-macOS.plist */ = {isa = PBXFileReference; fileEncoding = 4; lastKnownFileType = text.plist.xml; path = "Info-macOS.plist"; sourceTree = "<group>"; };
		D58478C81C440567006EBA49 /* Spots.framework */ = {isa = PBXFileReference; explicitFileType = wrapper.framework; includeInIndex = 0; path = Spots.framework; sourceTree = BUILT_PRODUCTS_DIR; };
		D58478D11C440567006EBA49 /* Spots-macOS-Tests.xctest */ = {isa = PBXFileReference; explicitFileType = wrapper.cfbundle; includeInIndex = 0; path = "Spots-macOS-Tests.xctest"; sourceTree = BUILT_PRODUCTS_DIR; };
		D58478E91C440726006EBA49 /* Tailor.framework */ = {isa = PBXFileReference; lastKnownFileType = wrapper.framework; name = Tailor.framework; path = Carthage/Build/iOS/Tailor.framework; sourceTree = "<group>"; };
		D58478EC1C440726006EBA49 /* Cache.framework */ = {isa = PBXFileReference; lastKnownFileType = wrapper.framework; name = Cache.framework; path = Carthage/Build/iOS/Cache.framework; sourceTree = "<group>"; };
		D58478F71C44076B006EBA49 /* Tailor.framework */ = {isa = PBXFileReference; lastKnownFileType = wrapper.framework; name = Tailor.framework; path = Carthage/Build/Mac/Tailor.framework; sourceTree = "<group>"; };
		D5D282661E54710D004BF251 /* ViewState.swift */ = {isa = PBXFileReference; fileEncoding = 4; lastKnownFileType = sourcecode.swift; path = ViewState.swift; sourceTree = "<group>"; };
		D5D2826A1E547219004BF251 /* ViewStateDelegate.swift */ = {isa = PBXFileReference; fileEncoding = 4; lastKnownFileType = sourcecode.swift; path = ViewStateDelegate.swift; sourceTree = "<group>"; };
		D5D2826E1E5474E0004BF251 /* Cell.swift */ = {isa = PBXFileReference; fileEncoding = 4; lastKnownFileType = sourcecode.swift; path = Cell.swift; sourceTree = "<group>"; };
		D5D282721E54773C004BF251 /* TestListWrapper.swift */ = {isa = PBXFileReference; fileEncoding = 4; lastKnownFileType = sourcecode.swift; path = TestListWrapper.swift; sourceTree = "<group>"; };
		D5D282751E547D1D004BF251 /* TestGridWrapper.swift */ = {isa = PBXFileReference; fileEncoding = 4; lastKnownFileType = sourcecode.swift; path = TestGridWrapper.swift; sourceTree = "<group>"; };
/* End PBXFileReference section */

/* Begin PBXFrameworksBuildPhase section */
		BD7397241D718CD2000AF2DE /* Frameworks */ = {
			isa = PBXFrameworksBuildPhase;
			buildActionMask = 2147483647;
			files = (
				BDD63FAC1D941A80008E885A /* Tailor.framework in Frameworks */,
			);
			runOnlyForDeploymentPostprocessing = 0;
		};
		BD73973C1D718CDB000AF2DE /* Frameworks */ = {
			isa = PBXFrameworksBuildPhase;
			buildActionMask = 2147483647;
			files = (
				BD7397401D718CDB000AF2DE /* Spots.framework in Frameworks */,
				BDB8D5981E4DFBC300220BC3 /* Tailor.framework in Frameworks */,
			);
			runOnlyForDeploymentPostprocessing = 0;
		};
		D55B7AF81E423122000125C8 /* Frameworks */ = {
			isa = PBXFrameworksBuildPhase;
			buildActionMask = 2147483647;
			files = (
				D55B7B0D1E4234CE000125C8 /* Spots.framework in Frameworks */,
				D55B7B081E4231A4000125C8 /* RxCocoa.framework in Frameworks */,
				D55B7AF91E423122000125C8 /* Tailor.framework in Frameworks */,
			);
			runOnlyForDeploymentPostprocessing = 0;
		};
		D55B7B421E423B86000125C8 /* Frameworks */ = {
			isa = PBXFrameworksBuildPhase;
			buildActionMask = 2147483647;
			files = (
				D55B7B4C1E423BC0000125C8 /* RxSpots.framework in Frameworks */,
				D55B7B431E423B86000125C8 /* Spots.framework in Frameworks */,
			);
			runOnlyForDeploymentPostprocessing = 0;
		};
		D58478051C43FEB8006EBA49 /* Frameworks */ = {
			isa = PBXFrameworksBuildPhase;
			buildActionMask = 2147483647;
			files = (
				D58478ED1C440726006EBA49 /* Tailor.framework in Frameworks */,
			);
			runOnlyForDeploymentPostprocessing = 0;
		};
		D58478101C43FEB9006EBA49 /* Frameworks */ = {
			isa = PBXFrameworksBuildPhase;
			buildActionMask = 2147483647;
			files = (
				D58478141C43FEB9006EBA49 /* Spots.framework in Frameworks */,
				BDB8D5961E4DFBB200220BC3 /* Tailor.framework in Frameworks */,
			);
			runOnlyForDeploymentPostprocessing = 0;
		};
		D58478C41C440567006EBA49 /* Frameworks */ = {
			isa = PBXFrameworksBuildPhase;
			buildActionMask = 2147483647;
			files = (
				D58478F91C44076B006EBA49 /* Tailor.framework in Frameworks */,
			);
			runOnlyForDeploymentPostprocessing = 0;
		};
		D58478CE1C440567006EBA49 /* Frameworks */ = {
			isa = PBXFrameworksBuildPhase;
			buildActionMask = 2147483647;
			files = (
				D58478D21C440568006EBA49 /* Spots.framework in Frameworks */,
				BDB8D5971E4DFBBA00220BC3 /* Tailor.framework in Frameworks */,
			);
			runOnlyForDeploymentPostprocessing = 0;
		};
/* End PBXFrameworksBuildPhase section */

/* Begin PBXGroup section */
		BD38DC2C1D1854D700094941 /* Sources */ = {
			isa = PBXGroup;
			children = (
				BDAD847E1E3E701B008289AE /* iOS */,
				BDAD84E41E3E7025008289AE /* macOS */,
				BDAD85291E3E7032008289AE /* Shared */,
				BDAD85F31E3E703A008289AE /* tvOS */,
			);
			path = Sources;
			sourceTree = "<group>";
		};
		BD5CF7351E8B7C45006CC281 /* Enums */ = {
			isa = PBXGroup;
			children = (
				BD5CF7361E8B7C57006CC281 /* ComponentResize.swift */,
			);
			path = Enums;
			sourceTree = "<group>";
		};
		BDAD847E1E3E701B008289AE /* iOS */ = {
			isa = PBXGroup;
			children = (
				BDB1F8AD1E5D91A90064F64B /* Protocols */,
				BDAD847F1E3E701B008289AE /* Classes */,
				BDAD84941E3E701C008289AE /* Extensions */,
			);
			path = iOS;
			sourceTree = "<group>";
		};
		BDAD847F1E3E701B008289AE /* Classes */ = {
			isa = PBXGroup;
			children = (
				BDAD84831E3E701B008289AE /* CarouselSpotHeader.swift */,
				BD24030B1E4B981A005BAA19 /* Component.swift */,
				BDAD848E1E3E701C008289AE /* DefaultItemView.swift */,
				BDAD84851E3E701B008289AE /* GridableLayout.swift */,
				BDAD84871E3E701C008289AE /* GridHeaderFooterWrapper.swift */,
				BDAD848A1E3E701C008289AE /* GridWrapper.swift */,
				BDAD848C1E3E701C008289AE /* ListHeaderFooterWrapper.swift */,
				BDAD848F1E3E701C008289AE /* ListWrapper.swift */,
				BDAD84921E3E701C008289AE /* SpotsContentView.swift */,
				BDAD84841E3E701B008289AE /* SpotsController.swift */,
				BDAD84931E3E701C008289AE /* SpotsScrollView.swift */,
				BD1D17241EA89A36000DBCF8 /* SpotsRefreshControl.swift */,
				BDB1FCBB1ED060FF0042ED61 /* ComponentCollectionView.swift */,
			);
			path = Classes;
			sourceTree = "<group>";
		};
		BDAD84941E3E701C008289AE /* Extensions */ = {
			isa = PBXGroup;
			children = (
				BD9ECEBD1E6EC8A5003E4388 /* Component+iOS+Carousel.swift */,
				BD9ECEC01E6EC8AF003E4388 /* Component+iOS+Grid.swift */,
				BD9ECEC61E6EC8C4003E4388 /* Component+iOS+HeaderFooter.swift */,
				BD9ECEC31E6EC8B8003E4388 /* Component+iOS+List.swift */,
				BDB1F8B21E5D921F0064F64B /* CoreComponent+Extensions+iOS.swift */,
				BDAD84981E3E701C008289AE /* DataSource+iOS+Extensions.swift */,
				BDAD84991E3E701C008289AE /* Delegate+iOS+Extensions.swift */,
				BDB8D5991E51C4FE00220BC3 /* Delegate+iOS+UIScrollView.swift */,
				BDAD849B1E3E701C008289AE /* Inset+iOS.swift */,
				BDAD849D1E3E701C008289AE /* Layout+iOS.swift */,
				BD1F9E0E1EA39DFD009C018B /* SpotsController+iOS+Extensions.swift */,
				BDAD84971E3E701C008289AE /* SpotsController+UIScrollViewDelegate.swift */,
				BDAD849F1E3E701C008289AE /* UICollectionView+UserInterface.swift */,
				BDAD84A01E3E701C008289AE /* UITableView+UserInterface.swift */,
				BDAD84A11E3E701C008289AE /* UIViewController+Extensions.swift */,
			);
			path = Extensions;
			sourceTree = "<group>";
		};
		BDAD84E41E3E7025008289AE /* macOS */ = {
			isa = PBXGroup;
			children = (
				BD5CF7351E8B7C45006CC281 /* Enums */,
				BDAD84E51E3E7025008289AE /* Classes */,
				BDAD84F91E3E7025008289AE /* Extensions */,
				BDAD85051E3E7025008289AE /* Protocols */,
			);
			path = macOS;
			sourceTree = "<group>";
		};
		BDAD84E51E3E7025008289AE /* Classes */ = {
			isa = PBXGroup;
			children = (
				BD2403101E4B9A02005BAA19 /* Component.swift */,
				BDAD84F21E3E7025008289AE /* DefaultItemView.swift */,
				BD5FC7DE1E857AD900D03038 /* FlippedView.swift */,
				BD165A3A1E6EAF310023AF82 /* GridableLayout.swift */,
				BDAD84EE1E3E7025008289AE /* GridWrapper.swift */,
				BDAD84F31E3E7025008289AE /* ListWrapper.swift */,
				BDAD84F41E3E7025008289AE /* NoScrollView.swift */,
				BDAD84F71E3E7025008289AE /* SpotsContentView.swift */,
				BDAD84E91E3E7025008289AE /* SpotsController.swift */,
				BDAD84F81E3E7025008289AE /* SpotsScrollView.swift */,
			);
			path = Classes;
			sourceTree = "<group>";
		};
		BDAD84F91E3E7025008289AE /* Extensions */ = {
			isa = PBXGroup;
			children = (
				BDAD84FB1E3E7025008289AE /* DataSource+macOS+Extensions.swift */,
				BDAD84FC1E3E7025008289AE /* Delegate+macOS+Extensions.swift */,
				BDAD84FE1E3E7025008289AE /* Inset+macOS.swift */,
				BDAD84FF1E3E7025008289AE /* Layout+macOS.swift */,
				BDAD85011E3E7025008289AE /* NSCollectionView+UserInterface.swift */,
				BDAD85021E3E7025008289AE /* NSScrollView+Extensions.swift */,
				BDAD85031E3E7025008289AE /* NSTableView+UserInterface.swift */,
				BD9ECEB61E6EC6B4003E4388 /* Component+macOS+Carousel.swift */,
				BD9ECEB91E6EC6D1003E4388 /* Component+macOS+Grid.swift */,
				BD9ECEBB1E6EC82D003E4388 /* Component+macOS+HeaderFooter.swift */,
				BD9ECEB41E6EC6A7003E4388 /* Component+macOS+List.swift */,
				BDA25E8F1EB5070F002B21C0 /* Wrappable+macOS.swift */,
			);
			path = Extensions;
			sourceTree = "<group>";
		};
		BDAD85051E3E7025008289AE /* Protocols */ = {
			isa = PBXGroup;
			children = (
				BDAD85061E3E7025008289AE /* ComponentView.swift */,
			);
			path = Protocols;
			sourceTree = "<group>";
		};
		BDAD85291E3E7032008289AE /* Shared */ = {
			isa = PBXGroup;
			children = (
				BDAD852A1E3E7032008289AE /* Classes */,
				BDAD85301E3E7032008289AE /* Enums */,
				BDAD85341E3E7032008289AE /* Extensions */,
				BDAD85441E3E7032008289AE /* Protocols */,
				BDAD85541E3E7032008289AE /* Structs */,
				BDAD855F1E3E7032008289AE /* TypeAlias.swift */,
			);
			path = Shared;
			sourceTree = "<group>";
		};
		BDAD852A1E3E7032008289AE /* Classes */ = {
			isa = PBXGroup;
			children = (
				BDE44B0E1EA0E5E80021EAC8 /* ComponentManager.swift */,
				BDAD852B1E3E7032008289AE /* CompositeComponent.swift */,
				BDAD852C1E3E7032008289AE /* DataSource.swift */,
				BDAD852D1E3E7032008289AE /* Delegate.swift */,
				BD798EF31EA28F200069EFB7 /* SpotsControllerManager.swift */,
				BD99824B1EA93684000A6FD4 /* ViewPreparer.swift */,
				BDA3D96B1EC6F1A400141227 /* ItemManager.swift */,
			);
			path = Classes;
			sourceTree = "<group>";
		};
		BDAD85301E3E7032008289AE /* Enums */ = {
			isa = PBXGroup;
			children = (
				BDAD85311E3E7032008289AE /* Animation.swift */,
				BD77D1F31E8537E80075A3FC /* ComponentModelDiff.swift */,
				BD77D1F71E8538080075A3FC /* ComponentModelKind.swift */,
				52CD42791E4477C800187E09 /* PageIndicatorPlacement.swift */,
				BDAD85321E3E7032008289AE /* Paginate.swift */,
				BDAD85331E3E7032008289AE /* RegistryType.swift */,
				D5D282661E54710D004BF251 /* ViewState.swift */,
				BD44D1E21EADC48200F7205E /* HeaderMode.swift */,
			);
			path = Enums;
			sourceTree = "<group>";
		};
		BDAD85341E3E7032008289AE /* Extensions */ = {
			isa = PBXGroup;
			children = (
				BD1F9E141EA39F02009C018B /* Array+Extensions.swift */,
				BDAD85351E3E7032008289AE /* CarouselScrollDelegate+Extensions.swift */,
				BDAD853B1E3E7032008289AE /* Component+Core.swift */,
				BDAD85361E3E7032008289AE /* Component+Extensions.swift */,
				BDAD853C1E3E7032008289AE /* Component+Mutation.swift */,
				BDAD853E1E3E7032008289AE /* ComponentDelegate+Extensions.swift */,
				BD77D1FB1E85382D0075A3FC /* ComponentModel+Equatable.swift */,
				BD1F9E181EA39F2E009C018B /* Dictionary+Extensions.swift */,
				BDAD85381E3E7032008289AE /* Item+Extensions.swift */,
				BDAD853D1E3E7032008289AE /* ItemConfigurable+Extensions.swift */,
				BD1F9E101EA39ED9009C018B /* Mappable+Extensions.swift */,
				BDAD853A1E3E7032008289AE /* ScrollDelegate+Extensions.swift */,
				BDAD853F1E3E7032008289AE /* SpotsController+Extensions.swift */,
				BDAD85401E3E7032008289AE /* SpotsController+LiveEditing.swift */,
				BDAD85411E3E7032008289AE /* SpotsController+SpotsControllerManager.swift */,
				BD0AF3511E83CC53008795C3 /* UserInterface+Extensions.swift */,
				BDAD85431E3E7032008289AE /* Wrappable+Extensions.swift */,
			);
			path = Extensions;
			sourceTree = "<group>";
		};
		BDAD85441E3E7032008289AE /* Protocols */ = {
			isa = PBXGroup;
			children = (
				BDAD85451E3E7032008289AE /* CarouselScrollDelegate.swift */,
				D5D2826E1E5474E0004BF251 /* Cell.swift */,
				BDAD854E1E3E7032008289AE /* ComponentDelegate.swift */,
				BDAD854F1E3E7032008289AE /* ComponentFocusDelegate.swift */,
				BDDCF6EE1E4DF93D004B38C4 /* DictionaryConvertible.swift */,
				BDDCF6DA1E4DF91F004B38C4 /* Indexable.swift */,
				BDDCF6DF1E4DF927004B38C4 /* ItemConfigurable.swift */,
				BDAD854A1E3E7032008289AE /* RefreshDelegate.swift */,
				BDAD854B1E3E7032008289AE /* ScrollDelegate.swift */,
				BDAD85501E3E7032008289AE /* SpotsProtocol.swift */,
				BDDCF6E41E4DF92F004B38C4 /* StringConvertible.swift */,
				BDAD85511E3E7032008289AE /* UserInterface.swift */,
				D5D2826A1E547219004BF251 /* ViewStateDelegate.swift */,
				BDAD85531E3E7032008289AE /* Wrappable.swift */,
			);
			path = Protocols;
			sourceTree = "<group>";
		};
		BDAD85541E3E7032008289AE /* Structs */ = {
			isa = PBXGroup;
			children = (
				BDDCF6D51E4DF911004B38C4 /* Item.swift */,
				BDAD85551E3E7032008289AE /* ComponentModel.swift */,
				BDAD85561E3E7032008289AE /* Configuration.swift */,
				BDAD85571E3E7032008289AE /* Dispatch.swift */,
				BDAD85591E3E7032008289AE /* Inset.swift */,
				BDAD855A1E3E7032008289AE /* Interaction.swift */,
				BDAD855B1E3E7032008289AE /* Layout.swift */,
				BDAD855C1E3E7032008289AE /* Parser.swift */,
				BDAD855D1E3E7032008289AE /* Registry.swift */,
				BDAD855E1E3E7032008289AE /* StateCache.swift */,
			);
			path = Structs;
			sourceTree = "<group>";
		};
		BDAD85F31E3E703A008289AE /* tvOS */ = {
			isa = PBXGroup;
			children = (
				BDAD85F41E3E703A008289AE /* Extensions */,
			);
			path = tvOS;
			sourceTree = "<group>";
		};
		BDAD85F41E3E703A008289AE /* Extensions */ = {
			isa = PBXGroup;
			children = (
				BDAD85F51E3E703A008289AE /* Component+tvOS.swift */,
			);
			path = Extensions;
			sourceTree = "<group>";
		};
		BDB1F8AD1E5D91A90064F64B /* Protocols */ = {
			isa = PBXGroup;
			children = (
				BDB1F8AE1E5D91BE0064F64B /* ComponentHorizontallyScrollable.swift */,
			);
			path = Protocols;
			sourceTree = "<group>";
		};
		BDB538311C444D460005E498 /* Playgrounds */ = {
			isa = PBXGroup;
			children = (
			);
			path = Playgrounds;
			sourceTree = "<group>";
		};
		BDD63FAA1D941A4A008E885A /* Frameworks-tvOS */ = {
			isa = PBXGroup;
			children = (
				BDD63FAB1D941A80008E885A /* Tailor.framework */,
			);
			name = "Frameworks-tvOS";
			sourceTree = "<group>";
		};
		BDDF2CCE1DC7C4FC00B766BA /* macOS */ = {
			isa = PBXGroup;
			children = (
				BDB1FCB91ECEE6140042ED61 /* GridableLayoutTests.swift */,
				BDFC474C1E747B2B008700BF /* TestGridWrapper.swift */,
				BDFC474D1E747B2B008700BF /* TestListWrapper.swift */,
				BDDF2CCF1DC7C50700B766BA /* TestAnimations.swift */,
				BD45D98E1E30935500C2D6B2 /* TestLayoutExtensions.swift */,
				BD165A361E6EAAA60023AF82 /* TestSpot.swift */,
				BD165A381E6EAD750023AF82 /* HelperViews.swift */,
				BDEA327B1E86FC850044B056 /* TestClickInteraction.swift */,
				BD6CB2631ED71C4900FC78C8 /* SpotsScrollViewTests.swift */,
			);
			path = macOS;
			sourceTree = "<group>";
		};
		D55B7B061E4231A3000125C8 /* Frameworks */ = {
			isa = PBXGroup;
			children = (
				D55B7B071E4231A4000125C8 /* RxCocoa.framework */,
			);
			name = Frameworks;
			sourceTree = "<group>";
		};
		D55B7B091E4233FC000125C8 /* RxSpots */ = {
			isa = PBXGroup;
			children = (
				D55B7B0A1E423417000125C8 /* RxSpotsDelegate.swift */,
			);
			path = RxSpots;
			sourceTree = "<group>";
		};
		D55B7B4D1E423C0D000125C8 /* RxSpotsTests */ = {
			isa = PBXGroup;
			children = (
				D55B7B4E1E423C65000125C8 /* RxSpotsDelegateTests.swift */,
			);
			path = RxSpotsTests;
			sourceTree = "<group>";
		};
		D58477FF1C43FEB8006EBA49 = {
			isa = PBXGroup;
			children = (
				D55B7B4D1E423C0D000125C8 /* RxSpotsTests */,
				BD45D9981E30B0F700C2D6B2 /* README.md */,
				BD45D9991E30B0F700C2D6B2 /* Spots.podspec */,
				BDD63FAA1D941A4A008E885A /* Frameworks-tvOS */,
				D58478F11C44072B006EBA49 /* Frameworks-iOS */,
				D58479001C44078B006EBA49 /* Frameworks-macOS */,
				BDB538311C444D460005E498 /* Playgrounds */,
				D584780A1C43FEB8006EBA49 /* Products */,
				BD38DC2C1D1854D700094941 /* Sources */,
				D58478231C43FF34006EBA49 /* Spots */,
				D55B7B091E4233FC000125C8 /* RxSpots */,
				D58478251C43FF34006EBA49 /* SpotsTests */,
				D55B7B061E4231A3000125C8 /* Frameworks */,
			);
			sourceTree = "<group>";
		};
		D584780A1C43FEB8006EBA49 /* Products */ = {
			isa = PBXGroup;
			children = (
				D58478091C43FEB8006EBA49 /* Spots.framework */,
				D58478131C43FEB9006EBA49 /* Spots-iOS-Tests.xctest */,
				D58478C81C440567006EBA49 /* Spots.framework */,
				D58478D11C440567006EBA49 /* Spots-macOS-Tests.xctest */,
				BD73972F1D718CD2000AF2DE /* Spots.framework */,
				BD7397461D718CDB000AF2DE /* Spots-tvOS-Tests.xctest */,
				D55B7B021E423122000125C8 /* RxSpots.framework */,
				D55B7B481E423B86000125C8 /* RxSpots-iOS-Tests.xctest */,
			);
			name = Products;
			sourceTree = "<group>";
		};
		D58478231C43FF34006EBA49 /* Spots */ = {
			isa = PBXGroup;
			children = (
				D55B7B041E42315A000125C8 /* Rx-Info-iOS.plist */,
				BD129E3A1D7B2DE2009AC164 /* Info-tvOS.plist */,
				D584784F1C43FFA1006EBA49 /* Info-macOS.plist */,
				D58478241C43FF34006EBA49 /* Info-iOS.plist */,
			);
			path = Spots;
			sourceTree = "<group>";
		};
		D58478251C43FF34006EBA49 /* SpotsTests */ = {
			isa = PBXGroup;
			children = (
				BDDF2CCE1DC7C4FC00B766BA /* macOS */,
				BDB648551D75EF150041449A /* Info-tvOS.plist */,
				D58478511C43FFA8006EBA49 /* Info-macOS.plist */,
				D58478261C43FF34006EBA49 /* Info-iOS.plist */,
				D58478271C43FF34006EBA49 /* iOS */,
				D584782A1C43FF34006EBA49 /* Shared */,
			);
			path = SpotsTests;
			sourceTree = "<group>";
		};
		D58478271C43FF34006EBA49 /* iOS */ = {
			isa = PBXGroup;
			children = (
				BD42CA841E4C9B2600A86E3B /* ComponentTests.swift */,
				BDDF2CCB1DC7C23500B766BA /* TestAnimations.swift */,
				BDEFF5511DD1DA8000FC0537 /* TestComponentDelegate+iOS.swift */,
				BD4295541D81D39700E07E1C /* TestComponentiOS.swift */,
				BDEFF54E1DD1C85300FC0537 /* TestDataSource.swift */,
				BD21C2511E4358B900FE2B26 /* TestGridableLayout.swift */,
				D5D282751E547D1D004BF251 /* TestGridWrapper.swift */,
				BD45D98A1E30909700C2D6B2 /* TestLayoutExtensions.swift */,
				D5D282721E54773C004BF251 /* TestListWrapper.swift */,
				BDEED2E71D8446400030B475 /* TestSpotsScrollView.swift */,
				BD677E8C1DC62575006D1654 /* TestUIViewControllerExtensions.swift */,
			);
			path = iOS;
			sourceTree = "<group>";
		};
		D584782A1C43FF34006EBA49 /* Shared */ = {
			isa = PBXGroup;
			children = (
				BD677E841DC616B2006D1654 /* ComponentSharedTests.swift */,
				BD31BB991EA6208600D1FC8A /* DelegateConfigurationClosureTests.swift */,
				BD677E8E1DC65D63006D1654 /* Helpers.swift */,
				BD650CF51ECAC2C100DFD220 /* ItemConfigurableComputeSizeTests.swift */,
				BD45D9861E30906300C2D6B2 /* LayoutTests.swift */,
				BDE44B121EA0F0C90021EAC8 /* TestComponentManager.swift */,
				D584782B1C43FF34006EBA49 /* TestComponentModel.swift */,
				BD6FBEEF1E12B5F000AA58BD /* TestComposition.swift */,
				BD45D9941E30A8A000C2D6B2 /* InsetTests.swift */,
				BDEA327E1E87A6FF0044B056 /* TestInteraction.swift */,
				BDB8D5921E4DFADC00220BC3 /* TestItem.swift */,
				BD01BD0D1DAEA464009C10FF /* TestParser.swift */,
				BDCFCD401DCA7EFF0047E84C /* TestSpotsController.swift */,
				BD798EF71EA2A1320069EFB7 /* TestSpotsControllerManager.swift */,
				BD677E881DC61EFC006D1654 /* TestStateCache.swift */,
				BDCA3CF21E8295EB00A98A76 /* TestUserInterface.swift */,
				BD10D5211D79533C00DF8E9B /* TestViewModelExtensions.swift */,
			);
			path = Shared;
			sourceTree = "<group>";
		};
		D58478F11C44072B006EBA49 /* Frameworks-iOS */ = {
			isa = PBXGroup;
			children = (
				D58478E91C440726006EBA49 /* Tailor.framework */,
				D58478EC1C440726006EBA49 /* Cache.framework */,
			);
			name = "Frameworks-iOS";
			sourceTree = "<group>";
		};
		D58479001C44078B006EBA49 /* Frameworks-macOS */ = {
			isa = PBXGroup;
			children = (
				D58478F71C44076B006EBA49 /* Tailor.framework */,
			);
			name = "Frameworks-macOS";
			sourceTree = "<group>";
		};
/* End PBXGroup section */

/* Begin PBXHeadersBuildPhase section */
		BD7397281D718CD2000AF2DE /* Headers */ = {
			isa = PBXHeadersBuildPhase;
			buildActionMask = 2147483647;
			files = (
			);
			runOnlyForDeploymentPostprocessing = 0;
		};
		D55B7AFB1E423122000125C8 /* Headers */ = {
			isa = PBXHeadersBuildPhase;
			buildActionMask = 2147483647;
			files = (
			);
			runOnlyForDeploymentPostprocessing = 0;
		};
		D58478061C43FEB8006EBA49 /* Headers */ = {
			isa = PBXHeadersBuildPhase;
			buildActionMask = 2147483647;
			files = (
			);
			runOnlyForDeploymentPostprocessing = 0;
		};
		D58478C51C440567006EBA49 /* Headers */ = {
			isa = PBXHeadersBuildPhase;
			buildActionMask = 2147483647;
			files = (
			);
			runOnlyForDeploymentPostprocessing = 0;
		};
/* End PBXHeadersBuildPhase section */

/* Begin PBXNativeTarget section */
		BD7396FD1D718CD2000AF2DE /* Spots-tvOS */ = {
			isa = PBXNativeTarget;
			buildConfigurationList = BD73972C1D718CD2000AF2DE /* Build configuration list for PBXNativeTarget "Spots-tvOS" */;
			buildPhases = (
				BD7396FE1D718CD2000AF2DE /* Sources */,
				BD7397241D718CD2000AF2DE /* Frameworks */,
				BD7397281D718CD2000AF2DE /* Headers */,
				BD7397291D718CD2000AF2DE /* Resources */,
				BD73972A1D718CD2000AF2DE /* ShellScript */,
				BD73972B1D718CD2000AF2DE /* ShellScript */,
			);
			buildRules = (
			);
			dependencies = (
			);
			name = "Spots-tvOS";
			productName = Spots;
			productReference = BD73972F1D718CD2000AF2DE /* Spots.framework */;
			productType = "com.apple.product-type.framework";
		};
		BD7397311D718CDB000AF2DE /* Spots-tvOS-Tests */ = {
			isa = PBXNativeTarget;
			buildConfigurationList = BD7397431D718CDB000AF2DE /* Build configuration list for PBXNativeTarget "Spots-tvOS-Tests" */;
			buildPhases = (
				BD7397341D718CDB000AF2DE /* Sources */,
				BD73973C1D718CDB000AF2DE /* Frameworks */,
				BD7397411D718CDB000AF2DE /* Resources */,
			);
			buildRules = (
			);
			dependencies = (
				BD53211F1DBD38EC007D6C25 /* PBXTargetDependency */,
			);
			name = "Spots-tvOS-Tests";
			productName = SpotsTests;
			productReference = BD7397461D718CDB000AF2DE /* Spots-tvOS-Tests.xctest */;
			productType = "com.apple.product-type.bundle.unit-test";
		};
		D55B7AA51E423122000125C8 /* RxSpots-iOS */ = {
			isa = PBXNativeTarget;
			buildConfigurationList = D55B7AFF1E423122000125C8 /* Build configuration list for PBXNativeTarget "RxSpots-iOS" */;
			buildPhases = (
				D55B7AA61E423122000125C8 /* Sources */,
				D55B7AF81E423122000125C8 /* Frameworks */,
				D55B7AFB1E423122000125C8 /* Headers */,
				D55B7AFC1E423122000125C8 /* Resources */,
				D55B7AFD1E423122000125C8 /* ShellScript */,
				D55B7AFE1E423122000125C8 /* ShellScript */,
			);
			buildRules = (
			);
			dependencies = (
			);
			name = "RxSpots-iOS";
			productName = Spots;
			productReference = D55B7B021E423122000125C8 /* RxSpots.framework */;
			productType = "com.apple.product-type.framework";
		};
		D55B7B241E423B86000125C8 /* RxSpots-iOS-Tests */ = {
			isa = PBXNativeTarget;
			buildConfigurationList = D55B7B451E423B86000125C8 /* Build configuration list for PBXNativeTarget "RxSpots-iOS-Tests" */;
			buildPhases = (
				D55B7B271E423B86000125C8 /* Sources */,
				D55B7B421E423B86000125C8 /* Frameworks */,
				D55B7B441E423B86000125C8 /* Resources */,
			);
			buildRules = (
			);
			dependencies = (
				D55B7B4B1E423BAA000125C8 /* PBXTargetDependency */,
				D55B7B251E423B86000125C8 /* PBXTargetDependency */,
			);
			name = "RxSpots-iOS-Tests";
			productName = SpotsTests;
			productReference = D55B7B481E423B86000125C8 /* RxSpots-iOS-Tests.xctest */;
			productType = "com.apple.product-type.bundle.unit-test";
		};
		D58478081C43FEB8006EBA49 /* Spots-iOS */ = {
			isa = PBXNativeTarget;
			buildConfigurationList = D584781D1C43FEB9006EBA49 /* Build configuration list for PBXNativeTarget "Spots-iOS" */;
			buildPhases = (
				D58478041C43FEB8006EBA49 /* Sources */,
				D58478051C43FEB8006EBA49 /* Frameworks */,
				D58478061C43FEB8006EBA49 /* Headers */,
				D58478071C43FEB8006EBA49 /* Resources */,
				D58478A71C440171006EBA49 /* ShellScript */,
				BD2AD8891D18520600C8E294 /* ShellScript */,
			);
			buildRules = (
			);
			dependencies = (
			);
			name = "Spots-iOS";
			productName = Spots;
			productReference = D58478091C43FEB8006EBA49 /* Spots.framework */;
			productType = "com.apple.product-type.framework";
		};
		D58478121C43FEB9006EBA49 /* Spots-iOS-Tests */ = {
			isa = PBXNativeTarget;
			buildConfigurationList = D58478201C43FEB9006EBA49 /* Build configuration list for PBXNativeTarget "Spots-iOS-Tests" */;
			buildPhases = (
				D584780F1C43FEB9006EBA49 /* Sources */,
				D58478101C43FEB9006EBA49 /* Frameworks */,
				D58478111C43FEB9006EBA49 /* Resources */,
			);
			buildRules = (
			);
			dependencies = (
				D58478161C43FEB9006EBA49 /* PBXTargetDependency */,
			);
			name = "Spots-iOS-Tests";
			productName = SpotsTests;
			productReference = D58478131C43FEB9006EBA49 /* Spots-iOS-Tests.xctest */;
			productType = "com.apple.product-type.bundle.unit-test";
		};
		D58478C71C440567006EBA49 /* Spots-macOS */ = {
			isa = PBXNativeTarget;
			buildConfigurationList = D58478D91C440568006EBA49 /* Build configuration list for PBXNativeTarget "Spots-macOS" */;
			buildPhases = (
				D58478C31C440567006EBA49 /* Sources */,
				D58478C41C440567006EBA49 /* Frameworks */,
				D58478C51C440567006EBA49 /* Headers */,
				D58478C61C440567006EBA49 /* Resources */,
				D58478DF1C4405D2006EBA49 /* ShellScript */,
				BD2AD8881D1851FB00C8E294 /* ShellScript */,
			);
			buildRules = (
			);
			dependencies = (
			);
			name = "Spots-macOS";
			productName = "Spots-Mac";
			productReference = D58478C81C440567006EBA49 /* Spots.framework */;
			productType = "com.apple.product-type.framework";
		};
		D58478D01C440567006EBA49 /* Spots-macOS-Tests */ = {
			isa = PBXNativeTarget;
			buildConfigurationList = D58478DC1C440568006EBA49 /* Build configuration list for PBXNativeTarget "Spots-macOS-Tests" */;
			buildPhases = (
				D58478CD1C440567006EBA49 /* Sources */,
				D58478CE1C440567006EBA49 /* Frameworks */,
				D58478CF1C440567006EBA49 /* Resources */,
			);
			buildRules = (
			);
			dependencies = (
				D58478D41C440568006EBA49 /* PBXTargetDependency */,
			);
			name = "Spots-macOS-Tests";
			productName = "Spots-MacTests";
			productReference = D58478D11C440567006EBA49 /* Spots-macOS-Tests.xctest */;
			productType = "com.apple.product-type.bundle.unit-test";
		};
/* End PBXNativeTarget section */

/* Begin PBXProject section */
		D58478001C43FEB8006EBA49 /* Project object */ = {
			isa = PBXProject;
			attributes = {
				LastSwiftUpdateCheck = 0720;
				LastUpgradeCheck = 0800;
				ORGANIZATIONNAME = "Hyper Interaktiv AS";
				TargetAttributes = {
					BD7396FD1D718CD2000AF2DE = {
						LastSwiftMigration = 0800;
					};
					BD7397311D718CDB000AF2DE = {
						LastSwiftMigration = 0800;
					};
					D55B7B241E423B86000125C8 = {
						LastSwiftMigration = 0820;
					};
					D58478081C43FEB8006EBA49 = {
						CreatedOnToolsVersion = 7.2;
						LastSwiftMigration = 0800;
					};
					D58478121C43FEB9006EBA49 = {
						CreatedOnToolsVersion = 7.2;
					};
					D58478C71C440567006EBA49 = {
						CreatedOnToolsVersion = 7.2;
						LastSwiftMigration = 0800;
					};
					D58478D01C440567006EBA49 = {
						CreatedOnToolsVersion = 7.2;
						LastSwiftMigration = 0800;
					};
				};
			};
			buildConfigurationList = D58478031C43FEB8006EBA49 /* Build configuration list for PBXProject "Spots" */;
			compatibilityVersion = "Xcode 3.2";
			developmentRegion = English;
			hasScannedForEncodings = 0;
			knownRegions = (
				en,
			);
			mainGroup = D58477FF1C43FEB8006EBA49;
			productRefGroup = D584780A1C43FEB8006EBA49 /* Products */;
			projectDirPath = "";
			projectRoot = "";
			targets = (
				D58478081C43FEB8006EBA49 /* Spots-iOS */,
				D58478121C43FEB9006EBA49 /* Spots-iOS-Tests */,
				D58478C71C440567006EBA49 /* Spots-macOS */,
				D58478D01C440567006EBA49 /* Spots-macOS-Tests */,
				BD7396FD1D718CD2000AF2DE /* Spots-tvOS */,
				BD7397311D718CDB000AF2DE /* Spots-tvOS-Tests */,
				D55B7AA51E423122000125C8 /* RxSpots-iOS */,
				D55B7B241E423B86000125C8 /* RxSpots-iOS-Tests */,
			);
		};
/* End PBXProject section */

/* Begin PBXResourcesBuildPhase section */
		BD7397291D718CD2000AF2DE /* Resources */ = {
			isa = PBXResourcesBuildPhase;
			buildActionMask = 2147483647;
			files = (
			);
			runOnlyForDeploymentPostprocessing = 0;
		};
		BD7397411D718CDB000AF2DE /* Resources */ = {
			isa = PBXResourcesBuildPhase;
			buildActionMask = 2147483647;
			files = (
			);
			runOnlyForDeploymentPostprocessing = 0;
		};
		D55B7AFC1E423122000125C8 /* Resources */ = {
			isa = PBXResourcesBuildPhase;
			buildActionMask = 2147483647;
			files = (
			);
			runOnlyForDeploymentPostprocessing = 0;
		};
		D55B7B441E423B86000125C8 /* Resources */ = {
			isa = PBXResourcesBuildPhase;
			buildActionMask = 2147483647;
			files = (
			);
			runOnlyForDeploymentPostprocessing = 0;
		};
		D58478071C43FEB8006EBA49 /* Resources */ = {
			isa = PBXResourcesBuildPhase;
			buildActionMask = 2147483647;
			files = (
			);
			runOnlyForDeploymentPostprocessing = 0;
		};
		D58478111C43FEB9006EBA49 /* Resources */ = {
			isa = PBXResourcesBuildPhase;
			buildActionMask = 2147483647;
			files = (
			);
			runOnlyForDeploymentPostprocessing = 0;
		};
		D58478C61C440567006EBA49 /* Resources */ = {
			isa = PBXResourcesBuildPhase;
			buildActionMask = 2147483647;
			files = (
			);
			runOnlyForDeploymentPostprocessing = 0;
		};
		D58478CF1C440567006EBA49 /* Resources */ = {
			isa = PBXResourcesBuildPhase;
			buildActionMask = 2147483647;
			files = (
			);
			runOnlyForDeploymentPostprocessing = 0;
		};
/* End PBXResourcesBuildPhase section */

/* Begin PBXShellScriptBuildPhase section */
		BD2AD8881D1851FB00C8E294 /* ShellScript */ = {
			isa = PBXShellScriptBuildPhase;
			buildActionMask = 2147483647;
			files = (
			);
			inputPaths = (
			);
			outputPaths = (
			);
			runOnlyForDeploymentPostprocessing = 0;
			shellPath = /bin/sh;
			shellScript = "if which swiftlint >/dev/null; then\nswiftlint\nelse\necho \"warning: SwiftLint not installed, download from https://github.com/realm/SwiftLint\"\nfi\n";
		};
		BD2AD8891D18520600C8E294 /* ShellScript */ = {
			isa = PBXShellScriptBuildPhase;
			buildActionMask = 2147483647;
			files = (
			);
			inputPaths = (
			);
			outputPaths = (
			);
			runOnlyForDeploymentPostprocessing = 0;
			shellPath = /bin/sh;
			shellScript = "if which swiftlint >/dev/null; then\nswiftlint\nelse\necho \"warning: SwiftLint not installed, download from https://github.com/realm/SwiftLint\"\nfi";
		};
		BD73972A1D718CD2000AF2DE /* ShellScript */ = {
			isa = PBXShellScriptBuildPhase;
			buildActionMask = 2147483647;
			files = (
			);
			inputPaths = (
				"$(SRCROOT)/Carthage/Build/iOS/Tailor.framework",
			);
			outputPaths = (
			);
			runOnlyForDeploymentPostprocessing = 0;
			shellPath = /bin/sh;
			shellScript = "/usr/local/bin/carthage copy-frameworks";
		};
		BD73972B1D718CD2000AF2DE /* ShellScript */ = {
			isa = PBXShellScriptBuildPhase;
			buildActionMask = 2147483647;
			files = (
			);
			inputPaths = (
			);
			outputPaths = (
			);
			runOnlyForDeploymentPostprocessing = 0;
			shellPath = /bin/sh;
			shellScript = "if which swiftlint >/dev/null; then\nswiftlint\nelse\necho \"warning: SwiftLint not installed, download from https://github.com/realm/SwiftLint\"\nfi";
		};
		D55B7AFD1E423122000125C8 /* ShellScript */ = {
			isa = PBXShellScriptBuildPhase;
			buildActionMask = 2147483647;
			files = (
			);
			inputPaths = (
				"$(SRCROOT)/Carthage/Build/iOS/Tailor.framework",
			);
			outputPaths = (
			);
			runOnlyForDeploymentPostprocessing = 0;
			shellPath = /bin/sh;
			shellScript = "/usr/local/bin/carthage copy-frameworks";
		};
		D55B7AFE1E423122000125C8 /* ShellScript */ = {
			isa = PBXShellScriptBuildPhase;
			buildActionMask = 2147483647;
			files = (
			);
			inputPaths = (
			);
			outputPaths = (
			);
			runOnlyForDeploymentPostprocessing = 0;
			shellPath = /bin/sh;
			shellScript = "if which swiftlint >/dev/null; then\nswiftlint\nelse\necho \"warning: SwiftLint not installed, download from https://github.com/realm/SwiftLint\"\nfi";
		};
		D58478A71C440171006EBA49 /* ShellScript */ = {
			isa = PBXShellScriptBuildPhase;
			buildActionMask = 2147483647;
			files = (
			);
			inputPaths = (
				"$(SRCROOT)/Carthage/Build/iOS/Tailor.framework",
			);
			outputPaths = (
			);
			runOnlyForDeploymentPostprocessing = 0;
			shellPath = /bin/sh;
			shellScript = "/usr/local/bin/carthage copy-frameworks";
		};
		D58478DF1C4405D2006EBA49 /* ShellScript */ = {
			isa = PBXShellScriptBuildPhase;
			buildActionMask = 2147483647;
			files = (
			);
			inputPaths = (
				"$(SRCROOT)/Carthage/Build/Mac/Tailor.framework",
			);
			outputPaths = (
			);
			runOnlyForDeploymentPostprocessing = 0;
			shellPath = /bin/sh;
			shellScript = "/usr/local/bin/carthage copy-frameworks";
		};
/* End PBXShellScriptBuildPhase section */

/* Begin PBXSourcesBuildPhase section */
		BD7396FE1D718CD2000AF2DE /* Sources */ = {
			isa = PBXSourcesBuildPhase;
			buildActionMask = 2147483647;
			files = (
				BDAD84BB1E3E701C008289AE /* ListHeaderFooterWrapper.swift in Sources */,
				BDDCF6E71E4DF92F004B38C4 /* StringConvertible.swift in Sources */,
				BDAD85C21E3E7032008289AE /* ComponentDelegate.swift in Sources */,
				BDA3D96E1EC6F1A400141227 /* ItemManager.swift in Sources */,
				BDAD85EF1E3E7032008289AE /* StateCache.swift in Sources */,
				BD0AF3541E83CC53008795C3 /* UserInterface+Extensions.swift in Sources */,
				BDDCF6D81E4DF911004B38C4 /* Item.swift in Sources */,
				BDDCF6E21E4DF927004B38C4 /* ItemConfigurable.swift in Sources */,
				BDB1F8B41E5D921F0064F64B /* CoreComponent+Extensions+iOS.swift in Sources */,
				BDAD84AB1E3E701C008289AE /* SpotsController.swift in Sources */,
				BDAD84C91E3E701C008289AE /* SpotsScrollView.swift in Sources */,
				BD9ECEC81E6EC8C4003E4388 /* Component+iOS+HeaderFooter.swift in Sources */,
				BDAD85E61E3E7032008289AE /* Layout.swift in Sources */,
				BDAD85B91E3E7032008289AE /* ScrollDelegate.swift in Sources */,
				BDB1FCBD1ED060FF0042ED61 /* ComponentCollectionView.swift in Sources */,
				BDAD84BF1E3E701C008289AE /* DefaultItemView.swift in Sources */,
				BD77D1F61E8537E80075A3FC /* ComponentModelDiff.swift in Sources */,
				BDAD85E01E3E7032008289AE /* Inset.swift in Sources */,
				BDAD85921E3E7032008289AE /* ItemConfigurable+Extensions.swift in Sources */,
				BDAD858C1E3E7032008289AE /* Component+Core.swift in Sources */,
				BDAD84A91E3E701C008289AE /* CarouselSpotHeader.swift in Sources */,
				BDAD85741E3E7032008289AE /* Paginate.swift in Sources */,
				BDAD859B1E3E7032008289AE /* SpotsController+LiveEditing.swift in Sources */,
				BDAD84D31E3E701C008289AE /* Delegate+iOS+Extensions.swift in Sources */,
				BDAD85681E3E7032008289AE /* Delegate.swift in Sources */,
				BDAD85C81E3E7032008289AE /* SpotsProtocol.swift in Sources */,
				BDAD84B71E3E701C008289AE /* GridWrapper.swift in Sources */,
				52CD427C1E4477C800187E09 /* PageIndicatorPlacement.swift in Sources */,
				BDAD85891E3E7032008289AE /* ScrollDelegate+Extensions.swift in Sources */,
				BDAD84C71E3E701C008289AE /* SpotsContentView.swift in Sources */,
				BDAD84CF1E3E701C008289AE /* SpotsController+UIScrollViewDelegate.swift in Sources */,
				BDDCF6DD1E4DF91F004B38C4 /* Indexable.swift in Sources */,
				BDAD85E91E3E7032008289AE /* Parser.swift in Sources */,
				BDAD859E1E3E7032008289AE /* SpotsController+SpotsControllerManager.swift in Sources */,
				BDAD84D71E3E701C008289AE /* Inset+iOS.swift in Sources */,
				BD1F9E1B1EA39F2E009C018B /* Dictionary+Extensions.swift in Sources */,
				BDAD85F21E3E7032008289AE /* TypeAlias.swift in Sources */,
				BDAD85C51E3E7032008289AE /* ComponentFocusDelegate.swift in Sources */,
				D5D282711E5474E0004BF251 /* Cell.swift in Sources */,
				BDAD85771E3E7032008289AE /* RegistryType.swift in Sources */,
				BDAD85DA1E3E7032008289AE /* Dispatch.swift in Sources */,
				BDAD84C11E3E701C008289AE /* ListWrapper.swift in Sources */,
				BD77D1FA1E8538080075A3FC /* ComponentModelKind.swift in Sources */,
				BD9ECEC51E6EC8B8003E4388 /* Component+iOS+List.swift in Sources */,
				BDAD84D11E3E701C008289AE /* DataSource+iOS+Extensions.swift in Sources */,
				BDAD85D41E3E7032008289AE /* ComponentModel.swift in Sources */,
				BDAD85F61E3E703A008289AE /* Component+tvOS.swift in Sources */,
				BDAD85E31E3E7032008289AE /* Interaction.swift in Sources */,
				BD24030D1E4B981A005BAA19 /* Component.swift in Sources */,
				BDAD84AD1E3E701C008289AE /* GridableLayout.swift in Sources */,
				BDAD858F1E3E7032008289AE /* Component+Mutation.swift in Sources */,
				BDAD85831E3E7032008289AE /* Item+Extensions.swift in Sources */,
				BD99824E1EA93684000A6FD4 /* ViewPreparer.swift in Sources */,
				D5D2826D1E547219004BF251 /* ViewStateDelegate.swift in Sources */,
				D5D282691E54710D004BF251 /* ViewState.swift in Sources */,
				BDAD85CB1E3E7032008289AE /* UserInterface.swift in Sources */,
				BDDCF6F11E4DF93D004B38C4 /* DictionaryConvertible.swift in Sources */,
				BDAD84E11E3E701C008289AE /* UITableView+UserInterface.swift in Sources */,
				BDAD85711E3E7032008289AE /* Animation.swift in Sources */,
				BDAD85D71E3E7032008289AE /* Configuration.swift in Sources */,
				BDAD85951E3E7032008289AE /* ComponentDelegate+Extensions.swift in Sources */,
				BD798EF61EA28F200069EFB7 /* SpotsControllerManager.swift in Sources */,
				BD77D1FE1E85382D0075A3FC /* ComponentModel+Equatable.swift in Sources */,
				BD9ECEC21E6EC8AF003E4388 /* Component+iOS+Grid.swift in Sources */,
				BDAD85651E3E7032008289AE /* DataSource.swift in Sources */,
				BDAD84E31E3E701C008289AE /* UIViewController+Extensions.swift in Sources */,
				BDAD84DB1E3E701C008289AE /* Layout+iOS.swift in Sources */,
				BDAD85EC1E3E7032008289AE /* Registry.swift in Sources */,
				BDE44B111EA0E5E80021EAC8 /* ComponentManager.swift in Sources */,
				BDAD85D11E3E7032008289AE /* Wrappable.swift in Sources */,
				BD9ECEBF1E6EC8A5003E4388 /* Component+iOS+Carousel.swift in Sources */,
				BD1F9E131EA39ED9009C018B /* Mappable+Extensions.swift in Sources */,
				BDAD85A41E3E7032008289AE /* Wrappable+Extensions.swift in Sources */,
				BDAD84DF1E3E701C008289AE /* UICollectionView+UserInterface.swift in Sources */,
				BD1F9E171EA39F02009C018B /* Array+Extensions.swift in Sources */,
				BDAD85B61E3E7032008289AE /* RefreshDelegate.swift in Sources */,
				BDB1F8B01E5D91BE0064F64B /* ComponentHorizontallyScrollable.swift in Sources */,
				BDAD85A71E3E7032008289AE /* CarouselScrollDelegate.swift in Sources */,
				BDAD857D1E3E7032008289AE /* Component+Extensions.swift in Sources */,
				BDAD85621E3E7032008289AE /* CompositeComponent.swift in Sources */,
				BDAD857A1E3E7032008289AE /* CarouselScrollDelegate+Extensions.swift in Sources */,
				BDAD84B11E3E701C008289AE /* GridHeaderFooterWrapper.swift in Sources */,
				BDAD85981E3E7032008289AE /* SpotsController+Extensions.swift in Sources */,
				BD44D1E51EADC48200F7205E /* HeaderMode.swift in Sources */,
			);
			runOnlyForDeploymentPostprocessing = 0;
		};
		BD7397341D718CDB000AF2DE /* Sources */ = {
			isa = PBXSourcesBuildPhase;
			buildActionMask = 2147483647;
			files = (
				BD45D98C1E30909700C2D6B2 /* TestLayoutExtensions.swift in Sources */,
				BDE44B181EA0F0E60021EAC8 /* TestComponentManager.swift in Sources */,
				BDEFF5501DD1C85300FC0537 /* TestDataSource.swift in Sources */,
				BD650CF81ECAC2C100DFD220 /* ItemConfigurableComputeSizeTests.swift in Sources */,
				BD45D9891E30906300C2D6B2 /* LayoutTests.swift in Sources */,
				BDCFCD431DCA7EFF0047E84C /* TestSpotsController.swift in Sources */,
				BD677E8B1DC61EFC006D1654 /* TestStateCache.swift in Sources */,
				BD7397381D718CDB000AF2DE /* TestComponentModel.swift in Sources */,
				BD5FE3451EA6222C0008749C /* TestComponentDelegate+iOS.swift in Sources */,
				BD42CA861E4C9B2600A86E3B /* ComponentTests.swift in Sources */,
				BDB8D5951E4DFADC00220BC3 /* TestItem.swift in Sources */,
				BDEA32811E87A6FF0044B056 /* TestInteraction.swift in Sources */,
				D5D282741E547742004BF251 /* TestListWrapper.swift in Sources */,
				BD21C2551E4358CE00FE2B26 /* TestGridableLayout.swift in Sources */,
				BD677E871DC616B2006D1654 /* ComponentSharedTests.swift in Sources */,
				BDDF2CCD1DC7C23500B766BA /* TestAnimations.swift in Sources */,
				BD01BD131DAEA523009C10FF /* TestParser.swift in Sources */,
				BD10D5271D7955AC00DF8E9B /* TestViewModelExtensions.swift in Sources */,
				BDCA3CF51E8295EB00A98A76 /* TestUserInterface.swift in Sources */,
				BD677E911DC65D63006D1654 /* Helpers.swift in Sources */,
				BD798EFA1EA2A1320069EFB7 /* TestSpotsControllerManager.swift in Sources */,
				BD6FBEF21E12B5F000AA58BD /* TestComposition.swift in Sources */,
				BD45D9971E30A8A000C2D6B2 /* InsetTests.swift in Sources */,
				BD31BB9F1EA6209E00D1FC8A /* DelegateConfigurationClosureTests.swift in Sources */,
			);
			runOnlyForDeploymentPostprocessing = 0;
		};
		D55B7AA61E423122000125C8 /* Sources */ = {
			isa = PBXSourcesBuildPhase;
			buildActionMask = 2147483647;
			files = (
				D55B7B0C1E4234C3000125C8 /* RxSpotsDelegate.swift in Sources */,
			);
			runOnlyForDeploymentPostprocessing = 0;
		};
		D55B7B271E423B86000125C8 /* Sources */ = {
			isa = PBXSourcesBuildPhase;
			buildActionMask = 2147483647;
			files = (
				D55B7B4F1E423C65000125C8 /* RxSpotsDelegateTests.swift in Sources */,
				BD21C2561E4358CF00FE2B26 /* TestGridableLayout.swift in Sources */,
			);
			runOnlyForDeploymentPostprocessing = 0;
		};
		D58478041C43FEB8006EBA49 /* Sources */ = {
			isa = PBXSourcesBuildPhase;
			buildActionMask = 2147483647;
			files = (
				BDAD84D01E3E701C008289AE /* DataSource+iOS+Extensions.swift in Sources */,
				BDAD84BA1E3E701C008289AE /* ListHeaderFooterWrapper.swift in Sources */,
				BDAD858D1E3E7032008289AE /* Component+Mutation.swift in Sources */,
				BDAD85991E3E7032008289AE /* SpotsController+LiveEditing.swift in Sources */,
				BD0AF3521E83CC53008795C3 /* UserInterface+Extensions.swift in Sources */,
				BDAD84DE1E3E701C008289AE /* UICollectionView+UserInterface.swift in Sources */,
				BDB1F8B31E5D921F0064F64B /* CoreComponent+Extensions+iOS.swift in Sources */,
				BDAD84DA1E3E701C008289AE /* Layout+iOS.swift in Sources */,
				BD9ECEC71E6EC8C4003E4388 /* Component+iOS+HeaderFooter.swift in Sources */,
				BDAD84D21E3E701C008289AE /* Delegate+iOS+Extensions.swift in Sources */,
				BDDCF6D61E4DF911004B38C4 /* Item.swift in Sources */,
				BDAD85C01E3E7032008289AE /* ComponentDelegate.swift in Sources */,
				BDAD85751E3E7032008289AE /* RegistryType.swift in Sources */,
				BD77D1F41E8537E80075A3FC /* ComponentModelDiff.swift in Sources */,
				BDAD84BE1E3E701C008289AE /* DefaultItemView.swift in Sources */,
				BD1F9E111EA39ED9009C018B /* Mappable+Extensions.swift in Sources */,
				BDAD85ED1E3E7032008289AE /* StateCache.swift in Sources */,
				BDB8D59A1E51C4FE00220BC3 /* Delegate+iOS+UIScrollView.swift in Sources */,
				BD1D17251EA89A36000DBCF8 /* SpotsRefreshControl.swift in Sources */,
				BDAD85B71E3E7032008289AE /* ScrollDelegate.swift in Sources */,
				BD24030C1E4B981A005BAA19 /* Component.swift in Sources */,
				BDAD85A21E3E7032008289AE /* Wrappable+Extensions.swift in Sources */,
				BDAD85661E3E7032008289AE /* Delegate.swift in Sources */,
				BDAD85721E3E7032008289AE /* Paginate.swift in Sources */,
				BDAD84D61E3E701C008289AE /* Inset+iOS.swift in Sources */,
				BDAD85A51E3E7032008289AE /* CarouselScrollDelegate.swift in Sources */,
				BDAD84C81E3E701C008289AE /* SpotsScrollView.swift in Sources */,
				BDAD85F01E3E7032008289AE /* TypeAlias.swift in Sources */,
				BDAD84A81E3E701C008289AE /* CarouselSpotHeader.swift in Sources */,
				BDAD85B41E3E7032008289AE /* RefreshDelegate.swift in Sources */,
				BDAD859C1E3E7032008289AE /* SpotsController+SpotsControllerManager.swift in Sources */,
				BDAD85D21E3E7032008289AE /* ComponentModel.swift in Sources */,
				BDAD85EA1E3E7032008289AE /* Registry.swift in Sources */,
				BDAD85C61E3E7032008289AE /* SpotsProtocol.swift in Sources */,
				BDAD85E41E3E7032008289AE /* Layout.swift in Sources */,
				D5D2826F1E5474E0004BF251 /* Cell.swift in Sources */,
				BDAD85D51E3E7032008289AE /* Configuration.swift in Sources */,
				BDAD858A1E3E7032008289AE /* Component+Core.swift in Sources */,
				BDAD85931E3E7032008289AE /* ComponentDelegate+Extensions.swift in Sources */,
				BD9ECEC41E6EC8B8003E4388 /* Component+iOS+List.swift in Sources */,
				BD1F9E151EA39F02009C018B /* Array+Extensions.swift in Sources */,
				BDAD85961E3E7032008289AE /* SpotsController+Extensions.swift in Sources */,
				BDAD856F1E3E7032008289AE /* Animation.swift in Sources */,
				BD77D1F81E8538080075A3FC /* ComponentModelKind.swift in Sources */,
				BDAD85C31E3E7032008289AE /* ComponentFocusDelegate.swift in Sources */,
				BDAD85811E3E7032008289AE /* Item+Extensions.swift in Sources */,
				BD1F9E0F1EA39DFD009C018B /* SpotsController+iOS+Extensions.swift in Sources */,
				BDAD84E21E3E701C008289AE /* UIViewController+Extensions.swift in Sources */,
				BDAD85631E3E7032008289AE /* DataSource.swift in Sources */,
				BDAD84B61E3E701C008289AE /* GridWrapper.swift in Sources */,
				BD1F9E191EA39F2E009C018B /* Dictionary+Extensions.swift in Sources */,
				BDA3D96C1EC6F1A400141227 /* ItemManager.swift in Sources */,
				BDDCF6E01E4DF927004B38C4 /* ItemConfigurable.swift in Sources */,
				BD99824C1EA93684000A6FD4 /* ViewPreparer.swift in Sources */,
				D5D2826B1E547219004BF251 /* ViewStateDelegate.swift in Sources */,
				D5D282671E54710D004BF251 /* ViewState.swift in Sources */,
				BDAD84C61E3E701C008289AE /* SpotsContentView.swift in Sources */,
				BDAD84E01E3E701C008289AE /* UITableView+UserInterface.swift in Sources */,
				BDAD85DE1E3E7032008289AE /* Inset.swift in Sources */,
				BDDCF6E51E4DF92F004B38C4 /* StringConvertible.swift in Sources */,
				BDB1FCBC1ED060FF0042ED61 /* ComponentCollectionView.swift in Sources */,
				BDAD84CE1E3E701C008289AE /* SpotsController+UIScrollViewDelegate.swift in Sources */,
				BDDCF6DB1E4DF91F004B38C4 /* Indexable.swift in Sources */,
				BDAD85871E3E7032008289AE /* ScrollDelegate+Extensions.swift in Sources */,
				BD77D1FC1E85382D0075A3FC /* ComponentModel+Equatable.swift in Sources */,
				BD798EF41EA28F200069EFB7 /* SpotsControllerManager.swift in Sources */,
				BD9ECEC11E6EC8AF003E4388 /* Component+iOS+Grid.swift in Sources */,
				BDAD85601E3E7032008289AE /* CompositeComponent.swift in Sources */,
				52CD427A1E4477C800187E09 /* PageIndicatorPlacement.swift in Sources */,
				BDAD85781E3E7032008289AE /* CarouselScrollDelegate+Extensions.swift in Sources */,
				BDDCF6EF1E4DF93D004B38C4 /* DictionaryConvertible.swift in Sources */,
				BD44D1E31EADC48200F7205E /* HeaderMode.swift in Sources */,
				BD9ECEBE1E6EC8A5003E4388 /* Component+iOS+Carousel.swift in Sources */,
				BDE44B0F1EA0E5E80021EAC8 /* ComponentManager.swift in Sources */,
				BDAD85C91E3E7032008289AE /* UserInterface.swift in Sources */,
				BDAD84AA1E3E701C008289AE /* SpotsController.swift in Sources */,
				BDAD85CF1E3E7032008289AE /* Wrappable.swift in Sources */,
				BDAD84B01E3E701C008289AE /* GridHeaderFooterWrapper.swift in Sources */,
				BDB1F8AF1E5D91BE0064F64B /* ComponentHorizontallyScrollable.swift in Sources */,
				BDAD85D81E3E7032008289AE /* Dispatch.swift in Sources */,
				BDAD857B1E3E7032008289AE /* Component+Extensions.swift in Sources */,
				BDAD84AC1E3E701C008289AE /* GridableLayout.swift in Sources */,
				BDAD85E11E3E7032008289AE /* Interaction.swift in Sources */,
				BDAD85E71E3E7032008289AE /* Parser.swift in Sources */,
				BDAD84C01E3E701C008289AE /* ListWrapper.swift in Sources */,
				BDAD85901E3E7032008289AE /* ItemConfigurable+Extensions.swift in Sources */,
			);
			runOnlyForDeploymentPostprocessing = 0;
		};
		D584780F1C43FEB9006EBA49 /* Sources */ = {
			isa = PBXSourcesBuildPhase;
			buildActionMask = 2147483647;
			files = (
				D5D282761E547D1D004BF251 /* TestGridWrapper.swift in Sources */,
				BD4295551D81D39700E07E1C /* TestComponentiOS.swift in Sources */,
				D58478571C43FFFD006EBA49 /* TestComponentModel.swift in Sources */,
				BD45D98B1E30909700C2D6B2 /* TestLayoutExtensions.swift in Sources */,
				BDDF2CCC1DC7C23500B766BA /* TestAnimations.swift in Sources */,
				BDEED2E81D8446400030B475 /* TestSpotsScrollView.swift in Sources */,
				BDEFF54F1DD1C85300FC0537 /* TestDataSource.swift in Sources */,
				BD677E851DC616B2006D1654 /* ComponentSharedTests.swift in Sources */,
				BD45D9871E30906300C2D6B2 /* LayoutTests.swift in Sources */,
				BDB8D5931E4DFADC00220BC3 /* TestItem.swift in Sources */,
				BD6FBEF01E12B5F000AA58BD /* TestComposition.swift in Sources */,
				BD677E891DC61EFC006D1654 /* TestStateCache.swift in Sources */,
				BD677E8F1DC65D63006D1654 /* Helpers.swift in Sources */,
				BD01BD111DAEA522009C10FF /* TestParser.swift in Sources */,
				BD31BB9D1EA6209C00D1FC8A /* DelegateConfigurationClosureTests.swift in Sources */,
				BD5FE3461EA6222D0008749C /* TestComponentDelegate+iOS.swift in Sources */,
				BD677E8D1DC62575006D1654 /* TestUIViewControllerExtensions.swift in Sources */,
				BD42CA851E4C9B2600A86E3B /* ComponentTests.swift in Sources */,
				BD798EF81EA2A1320069EFB7 /* TestSpotsControllerManager.swift in Sources */,
				BD650CF61ECAC2C100DFD220 /* ItemConfigurableComputeSizeTests.swift in Sources */,
				D5D282731E54773C004BF251 /* TestListWrapper.swift in Sources */,
				BD10D5251D7955AB00DF8E9B /* TestViewModelExtensions.swift in Sources */,
				BDCFCD441DCA7F830047E84C /* TestSpotsController.swift in Sources */,
				BD21C2541E4358CD00FE2B26 /* TestGridableLayout.swift in Sources */,
				BDE44B161EA0F0E40021EAC8 /* TestComponentManager.swift in Sources */,
				BDCA3CF31E8295EB00A98A76 /* TestUserInterface.swift in Sources */,
				BD45D9951E30A8A000C2D6B2 /* InsetTests.swift in Sources */,
				BDEA327F1E87A6FF0044B056 /* TestInteraction.swift in Sources */,
			);
			runOnlyForDeploymentPostprocessing = 0;
		};
		D58478C31C440567006EBA49 /* Sources */ = {
			isa = PBXSourcesBuildPhase;
			buildActionMask = 2147483647;
			files = (
				BDAD85731E3E7032008289AE /* Paginate.swift in Sources */,
				BDDCF6E61E4DF92F004B38C4 /* StringConvertible.swift in Sources */,
				BDAD859D1E3E7032008289AE /* SpotsController+SpotsControllerManager.swift in Sources */,
				BDDCF6D71E4DF911004B38C4 /* Item.swift in Sources */,
				BDDCF6E11E4DF927004B38C4 /* ItemConfigurable.swift in Sources */,
				BDAD85D01E3E7032008289AE /* Wrappable.swift in Sources */,
				BDAD851B1E3E7025008289AE /* SpotsScrollView.swift in Sources */,
				BDAD85EB1E3E7032008289AE /* Registry.swift in Sources */,
				BDAD85D91E3E7032008289AE /* Dispatch.swift in Sources */,
				BDAD85F11E3E7032008289AE /* TypeAlias.swift in Sources */,
				BDAD85201E3E7025008289AE /* Inset+macOS.swift in Sources */,
				BD1F9E161EA39F02009C018B /* Array+Extensions.swift in Sources */,
				BDAD85C71E3E7032008289AE /* SpotsProtocol.swift in Sources */,
				BDAD858E1E3E7032008289AE /* Component+Mutation.swift in Sources */,
				BDAD85241E3E7025008289AE /* NSScrollView+Extensions.swift in Sources */,
				BDAD85E51E3E7032008289AE /* Layout.swift in Sources */,
				BDAD85171E3E7025008289AE /* NoScrollView.swift in Sources */,
				52CD427B1E4477C800187E09 /* PageIndicatorPlacement.swift in Sources */,
				BD9ECEBC1E6EC82D003E4388 /* Component+macOS+HeaderFooter.swift in Sources */,
				BDAD85DF1E3E7032008289AE /* Inset.swift in Sources */,
				BDAD85A31E3E7032008289AE /* Wrappable+Extensions.swift in Sources */,
				BDDCF6DC1E4DF91F004B38C4 /* Indexable.swift in Sources */,
				BDAD857C1E3E7032008289AE /* Component+Extensions.swift in Sources */,
				BDAD85701E3E7032008289AE /* Animation.swift in Sources */,
				BDAD85971E3E7032008289AE /* SpotsController+Extensions.swift in Sources */,
				BDAD85E21E3E7032008289AE /* Interaction.swift in Sources */,
				BDAD85D61E3E7032008289AE /* Configuration.swift in Sources */,
				BDAD85C41E3E7032008289AE /* ComponentFocusDelegate.swift in Sources */,
				BD165A3B1E6EAF310023AF82 /* GridableLayout.swift in Sources */,
				D5D282701E5474E0004BF251 /* Cell.swift in Sources */,
				BDE44B101EA0E5E80021EAC8 /* ComponentManager.swift in Sources */,
				BDAD85B81E3E7032008289AE /* ScrollDelegate.swift in Sources */,
				BDAD85271E3E7025008289AE /* ComponentView.swift in Sources */,
				BDAD859A1E3E7032008289AE /* SpotsController+LiveEditing.swift in Sources */,
				BDAD85231E3E7025008289AE /* NSCollectionView+UserInterface.swift in Sources */,
				BDA3D96D1EC6F1A400141227 /* ItemManager.swift in Sources */,
				BDAD85641E3E7032008289AE /* DataSource.swift in Sources */,
				BDAD85881E3E7032008289AE /* ScrollDelegate+Extensions.swift in Sources */,
				BD2403111E4B9A02005BAA19 /* Component.swift in Sources */,
				BD77D1FD1E85382D0075A3FC /* ComponentModel+Equatable.swift in Sources */,
				BDAD85EE1E3E7032008289AE /* StateCache.swift in Sources */,
				BDAD85821E3E7032008289AE /* Item+Extensions.swift in Sources */,
				D5D2826C1E547219004BF251 /* ViewStateDelegate.swift in Sources */,
				D5D282681E54710D004BF251 /* ViewState.swift in Sources */,
				BD1F9E1A1EA39F2E009C018B /* Dictionary+Extensions.swift in Sources */,
				BDA25E901EB5070F002B21C0 /* Wrappable+macOS.swift in Sources */,
				BDDCF6F01E4DF93D004B38C4 /* DictionaryConvertible.swift in Sources */,
				BD77D1F51E8537E80075A3FC /* ComponentModelDiff.swift in Sources */,
				BDAD85611E3E7032008289AE /* CompositeComponent.swift in Sources */,
				BDAD851D1E3E7025008289AE /* DataSource+macOS+Extensions.swift in Sources */,
				BD0AF3531E83CC53008795C3 /* UserInterface+Extensions.swift in Sources */,
				BD798EF51EA28F200069EFB7 /* SpotsControllerManager.swift in Sources */,
				BDAD858B1E3E7032008289AE /* Component+Core.swift in Sources */,
				BDAD85C11E3E7032008289AE /* ComponentDelegate.swift in Sources */,
				BDAD85E81E3E7032008289AE /* Parser.swift in Sources */,
				BDAD85251E3E7025008289AE /* NSTableView+UserInterface.swift in Sources */,
				BD9ECEB71E6EC6B4003E4388 /* Component+macOS+Carousel.swift in Sources */,
				BDAD851A1E3E7025008289AE /* SpotsContentView.swift in Sources */,
				BD9ECEB81E6EC6BC003E4388 /* Component+macOS+List.swift in Sources */,
				BD44D1E41EADC48200F7205E /* HeaderMode.swift in Sources */,
				BDAD851E1E3E7025008289AE /* Delegate+macOS+Extensions.swift in Sources */,
				BD9ECEBA1E6EC6D1003E4388 /* Component+macOS+Grid.swift in Sources */,
				BDAD85941E3E7032008289AE /* ComponentDelegate+Extensions.swift in Sources */,
				BD99824D1EA93684000A6FD4 /* ViewPreparer.swift in Sources */,
				BDAD85761E3E7032008289AE /* RegistryType.swift in Sources */,
				BD77D1F91E8538080075A3FC /* ComponentModelKind.swift in Sources */,
				BDAD850C1E3E7025008289AE /* SpotsController.swift in Sources */,
				BD5CF7371E8B7C57006CC281 /* ComponentResize.swift in Sources */,
				BDAD85D31E3E7032008289AE /* ComponentModel.swift in Sources */,
				BDAD85911E3E7032008289AE /* ItemConfigurable+Extensions.swift in Sources */,
				BDAD85791E3E7032008289AE /* CarouselScrollDelegate+Extensions.swift in Sources */,
				BDAD85211E3E7025008289AE /* Layout+macOS.swift in Sources */,
				BDAD85671E3E7032008289AE /* Delegate.swift in Sources */,
				BDAD85161E3E7025008289AE /* ListWrapper.swift in Sources */,
				BDAD85B51E3E7032008289AE /* RefreshDelegate.swift in Sources */,
				BDAD85151E3E7025008289AE /* DefaultItemView.swift in Sources */,
				BDAD85111E3E7025008289AE /* GridWrapper.swift in Sources */,
				BDAD85CA1E3E7032008289AE /* UserInterface.swift in Sources */,
				BDAD85A61E3E7032008289AE /* CarouselScrollDelegate.swift in Sources */,
				BD5FC7DF1E857AD900D03038 /* FlippedView.swift in Sources */,
				BD1F9E121EA39ED9009C018B /* Mappable+Extensions.swift in Sources */,
			);
			runOnlyForDeploymentPostprocessing = 0;
		};
		D58478CD1C440567006EBA49 /* Sources */ = {
			isa = PBXSourcesBuildPhase;
			buildActionMask = 2147483647;
			files = (
				D58478E71C440645006EBA49 /* TestComponentModel.swift in Sources */,
				BD677E901DC65D63006D1654 /* Helpers.swift in Sources */,
				BDCA3CF41E8295EB00A98A76 /* TestUserInterface.swift in Sources */,
				BD6CB2641ED71C4900FC78C8 /* SpotsScrollViewTests.swift in Sources */,
				BD650CF71ECAC2C100DFD220 /* ItemConfigurableComputeSizeTests.swift in Sources */,
				BD10D5261D7955AC00DF8E9B /* TestViewModelExtensions.swift in Sources */,
				BDEA32801E87A6FF0044B056 /* TestInteraction.swift in Sources */,
				BD165A391E6EAD750023AF82 /* HelperViews.swift in Sources */,
				BD9AB9F61E44AD9700085677 /* ComponentSharedTests.swift in Sources */,
				BDB1FCBA1ECEE6140042ED61 /* GridableLayoutTests.swift in Sources */,
				BD31BB9E1EA6209D00D1FC8A /* DelegateConfigurationClosureTests.swift in Sources */,
				BDCFCD421DCA7EFF0047E84C /* TestSpotsController.swift in Sources */,
				BDE44B171EA0F0E50021EAC8 /* TestComponentManager.swift in Sources */,
				BD165A371E6EAAA60023AF82 /* TestSpot.swift in Sources */,
				BDFC474F1E747B2B008700BF /* TestGridWrapper.swift in Sources */,
				BD01BD121DAEA523009C10FF /* TestParser.swift in Sources */,
				BD45D98F1E30935500C2D6B2 /* TestLayoutExtensions.swift in Sources */,
<<<<<<< HEAD
				BD45D9881E30906300C2D6B2 /* LayoutTests.swift in Sources */,
				BD45D9961E30A8A000C2D6B2 /* TestInset.swift in Sources */,
=======
				BD45D9881E30906300C2D6B2 /* TestLayout.swift in Sources */,
				BD45D9961E30A8A000C2D6B2 /* InsetTests.swift in Sources */,
>>>>>>> 94def65a
				BD6FBEF11E12B5F000AA58BD /* TestComposition.swift in Sources */,
				BDFC47521E747B2B008700BF /* TestListWrapper.swift in Sources */,
				BD798EF91EA2A1320069EFB7 /* TestSpotsControllerManager.swift in Sources */,
				BDB8D5941E4DFADC00220BC3 /* TestItem.swift in Sources */,
				BDEA327C1E86FC850044B056 /* TestClickInteraction.swift in Sources */,
				BDDF2CD01DC7C50700B766BA /* TestAnimations.swift in Sources */,
				BD677E8A1DC61EFC006D1654 /* TestStateCache.swift in Sources */,
			);
			runOnlyForDeploymentPostprocessing = 0;
		};
/* End PBXSourcesBuildPhase section */

/* Begin PBXTargetDependency section */
		BD53211F1DBD38EC007D6C25 /* PBXTargetDependency */ = {
			isa = PBXTargetDependency;
			target = BD7396FD1D718CD2000AF2DE /* Spots-tvOS */;
			targetProxy = BD53211E1DBD38EC007D6C25 /* PBXContainerItemProxy */;
		};
		D55B7B251E423B86000125C8 /* PBXTargetDependency */ = {
			isa = PBXTargetDependency;
			target = D58478081C43FEB8006EBA49 /* Spots-iOS */;
			targetProxy = D55B7B261E423B86000125C8 /* PBXContainerItemProxy */;
		};
		D55B7B4B1E423BAA000125C8 /* PBXTargetDependency */ = {
			isa = PBXTargetDependency;
			target = D55B7AA51E423122000125C8 /* RxSpots-iOS */;
			targetProxy = D55B7B4A1E423BAA000125C8 /* PBXContainerItemProxy */;
		};
		D58478161C43FEB9006EBA49 /* PBXTargetDependency */ = {
			isa = PBXTargetDependency;
			target = D58478081C43FEB8006EBA49 /* Spots-iOS */;
			targetProxy = D58478151C43FEB9006EBA49 /* PBXContainerItemProxy */;
		};
		D58478D41C440568006EBA49 /* PBXTargetDependency */ = {
			isa = PBXTargetDependency;
			target = D58478C71C440567006EBA49 /* Spots-macOS */;
			targetProxy = D58478D31C440568006EBA49 /* PBXContainerItemProxy */;
		};
/* End PBXTargetDependency section */

/* Begin XCBuildConfiguration section */
		BD73972D1D718CD2000AF2DE /* Debug */ = {
			isa = XCBuildConfiguration;
			buildSettings = {
				"CODE_SIGN_IDENTITY[sdk=appletvos*]" = "";
				DEFINES_MODULE = YES;
				DYLIB_COMPATIBILITY_VERSION = 1;
				DYLIB_CURRENT_VERSION = 1;
				DYLIB_INSTALL_NAME_BASE = "@rpath";
				FRAMEWORK_SEARCH_PATHS = (
					"$(inherited)",
					"$(PROJECT_DIR)/Carthage/Build/tvOS",
				);
				INFOPLIST_FILE = "SpotsTests/Info-tvOS.plist";
				INSTALL_PATH = "$(LOCAL_LIBRARY_DIR)/Frameworks";
				IPHONEOS_DEPLOYMENT_TARGET = 9.2;
				LD_RUNPATH_SEARCH_PATHS = "$(inherited) @executable_path/Frameworks @loader_path/Frameworks";
				OTHER_SWIFT_FLAGS = "";
				PRODUCT_BUNDLE_IDENTIFIER = no.hyper.Spots;
				PRODUCT_NAME = Spots;
				SDKROOT = appletvos;
				SKIP_INSTALL = YES;
				SUPPORTED_PLATFORMS = "appletvsimulator appletvos";
				SWIFT_VERSION = 3.0;
				TARGETED_DEVICE_FAMILY = 3;
				TVOS_DEPLOYMENT_TARGET = 9.2;
			};
			name = Debug;
		};
		BD73972E1D718CD2000AF2DE /* Release */ = {
			isa = XCBuildConfiguration;
			buildSettings = {
				"CODE_SIGN_IDENTITY[sdk=appletvos*]" = "";
				DEFINES_MODULE = YES;
				DYLIB_COMPATIBILITY_VERSION = 1;
				DYLIB_CURRENT_VERSION = 1;
				DYLIB_INSTALL_NAME_BASE = "@rpath";
				FRAMEWORK_SEARCH_PATHS = (
					"$(inherited)",
					"$(PROJECT_DIR)/Carthage/Build/tvOS",
				);
				INFOPLIST_FILE = "SpotsTests/Info-tvOS.plist";
				INSTALL_PATH = "$(LOCAL_LIBRARY_DIR)/Frameworks";
				IPHONEOS_DEPLOYMENT_TARGET = 9.2;
				LD_RUNPATH_SEARCH_PATHS = "$(inherited) @executable_path/Frameworks @loader_path/Frameworks";
				OTHER_SWIFT_FLAGS = "";
				PRODUCT_BUNDLE_IDENTIFIER = no.hyper.Spots;
				PRODUCT_NAME = Spots;
				SDKROOT = appletvos;
				SKIP_INSTALL = YES;
				SUPPORTED_PLATFORMS = "appletvsimulator appletvos";
				SWIFT_VERSION = 3.0;
				TARGETED_DEVICE_FAMILY = 3;
				TVOS_DEPLOYMENT_TARGET = 9.2;
			};
			name = Release;
		};
		BD7397441D718CDB000AF2DE /* Debug */ = {
			isa = XCBuildConfiguration;
			buildSettings = {
				ALWAYS_EMBED_SWIFT_STANDARD_LIBRARIES = YES;
				FRAMEWORK_SEARCH_PATHS = (
					"$(inherited)",
					"$(PROJECT_DIR)/Carthage/Build/tvOS",
				);
				INFOPLIST_FILE = "SpotsTests/Info-tvOS.plist";
				LD_RUNPATH_SEARCH_PATHS = "$(inherited) @executable_path/Frameworks @loader_path/Frameworks $(FRAMEWORK_SEARCH_PATHS)";
				PRODUCT_BUNDLE_IDENTIFIER = no.hyper.SpotsTests;
				PRODUCT_NAME = "$(TARGET_NAME)";
				SDKROOT = appletvos;
				SWIFT_VERSION = 3.0;
			};
			name = Debug;
		};
		BD7397451D718CDB000AF2DE /* Release */ = {
			isa = XCBuildConfiguration;
			buildSettings = {
				ALWAYS_EMBED_SWIFT_STANDARD_LIBRARIES = YES;
				FRAMEWORK_SEARCH_PATHS = (
					"$(inherited)",
					"$(PROJECT_DIR)/Carthage/Build/tvOS",
				);
				INFOPLIST_FILE = "SpotsTests/Info-tvOS.plist";
				LD_RUNPATH_SEARCH_PATHS = "$(inherited) @executable_path/Frameworks @loader_path/Frameworks $(FRAMEWORK_SEARCH_PATHS)";
				PRODUCT_BUNDLE_IDENTIFIER = no.hyper.SpotsTests;
				PRODUCT_NAME = "$(TARGET_NAME)";
				SDKROOT = appletvos;
				SWIFT_VERSION = 3.0;
			};
			name = Release;
		};
		D55B7B001E423122000125C8 /* Debug */ = {
			isa = XCBuildConfiguration;
			buildSettings = {
				"CODE_SIGN_IDENTITY[sdk=iphoneos*]" = "";
				DEFINES_MODULE = YES;
				DYLIB_COMPATIBILITY_VERSION = 1;
				DYLIB_CURRENT_VERSION = 1;
				DYLIB_INSTALL_NAME_BASE = "@rpath";
				FRAMEWORK_SEARCH_PATHS = (
					"$(inherited)",
					"$(PROJECT_DIR)/Carthage/Build/iOS",
				);
				INFOPLIST_FILE = "Spots/Info-iOS-RxSwift.plist";
				INSTALL_PATH = "$(LOCAL_LIBRARY_DIR)/Frameworks";
				IPHONEOS_DEPLOYMENT_TARGET = 8.0;
				LD_RUNPATH_SEARCH_PATHS = "$(inherited) @executable_path/Frameworks @loader_path/Frameworks";
				PRODUCT_BUNDLE_IDENTIFIER = no.hyper.Spots;
				PRODUCT_NAME = RxSpots;
				SKIP_INSTALL = YES;
				SWIFT_VERSION = 3.0;
			};
			name = Debug;
		};
		D55B7B011E423122000125C8 /* Release */ = {
			isa = XCBuildConfiguration;
			buildSettings = {
				"CODE_SIGN_IDENTITY[sdk=iphoneos*]" = "";
				DEFINES_MODULE = YES;
				DYLIB_COMPATIBILITY_VERSION = 1;
				DYLIB_CURRENT_VERSION = 1;
				DYLIB_INSTALL_NAME_BASE = "@rpath";
				FRAMEWORK_SEARCH_PATHS = (
					"$(inherited)",
					"$(PROJECT_DIR)/Carthage/Build/iOS",
				);
				INFOPLIST_FILE = "Spots/Info-iOS-RxSwift.plist";
				INSTALL_PATH = "$(LOCAL_LIBRARY_DIR)/Frameworks";
				IPHONEOS_DEPLOYMENT_TARGET = 8.0;
				LD_RUNPATH_SEARCH_PATHS = "$(inherited) @executable_path/Frameworks @loader_path/Frameworks";
				PRODUCT_BUNDLE_IDENTIFIER = no.hyper.Spots;
				PRODUCT_NAME = RxSpots;
				SKIP_INSTALL = YES;
				SWIFT_VERSION = 3.0;
			};
			name = Release;
		};
		D55B7B461E423B86000125C8 /* Debug */ = {
			isa = XCBuildConfiguration;
			buildSettings = {
				CLANG_ENABLE_MODULES = YES;
				FRAMEWORK_SEARCH_PATHS = (
					"$(inherited)",
					"$(PROJECT_DIR)/Carthage/Build/iOS",
				);
				INFOPLIST_FILE = "SpotsTests/Info-iOS-RxSwift.plist";
				LD_RUNPATH_SEARCH_PATHS = "$(inherited) @executable_path/Frameworks @loader_path/Frameworks $(FRAMEWORK_SEARCH_PATHS)";
				PRODUCT_BUNDLE_IDENTIFIER = no.hyper.SpotsTests;
				PRODUCT_NAME = "$(TARGET_NAME)";
				SWIFT_OPTIMIZATION_LEVEL = "-Onone";
				SWIFT_VERSION = 3.0;
			};
			name = Debug;
		};
		D55B7B471E423B86000125C8 /* Release */ = {
			isa = XCBuildConfiguration;
			buildSettings = {
				CLANG_ENABLE_MODULES = YES;
				FRAMEWORK_SEARCH_PATHS = (
					"$(inherited)",
					"$(PROJECT_DIR)/Carthage/Build/iOS",
				);
				INFOPLIST_FILE = "SpotsTests/Info-iOS-RxSwift.plist";
				LD_RUNPATH_SEARCH_PATHS = "$(inherited) @executable_path/Frameworks @loader_path/Frameworks $(FRAMEWORK_SEARCH_PATHS)";
				PRODUCT_BUNDLE_IDENTIFIER = no.hyper.SpotsTests;
				PRODUCT_NAME = "$(TARGET_NAME)";
				SWIFT_VERSION = 3.0;
			};
			name = Release;
		};
		D584781B1C43FEB9006EBA49 /* Debug */ = {
			isa = XCBuildConfiguration;
			buildSettings = {
				ALWAYS_SEARCH_USER_PATHS = NO;
				CLANG_CXX_LANGUAGE_STANDARD = "gnu++0x";
				CLANG_CXX_LIBRARY = "libc++";
				CLANG_ENABLE_MODULES = YES;
				CLANG_ENABLE_OBJC_ARC = YES;
				CLANG_WARN_BOOL_CONVERSION = YES;
				CLANG_WARN_CONSTANT_CONVERSION = YES;
				CLANG_WARN_DIRECT_OBJC_ISA_USAGE = YES_ERROR;
				CLANG_WARN_EMPTY_BODY = YES;
				CLANG_WARN_ENUM_CONVERSION = YES;
				CLANG_WARN_INFINITE_RECURSION = YES;
				CLANG_WARN_INT_CONVERSION = YES;
				CLANG_WARN_OBJC_ROOT_CLASS = YES_ERROR;
				CLANG_WARN_SUSPICIOUS_MOVE = YES;
				CLANG_WARN_UNREACHABLE_CODE = YES;
				CLANG_WARN__DUPLICATE_METHOD_MATCH = YES;
				"CODE_SIGN_IDENTITY[sdk=iphoneos*]" = "iPhone Developer";
				COPY_PHASE_STRIP = NO;
				CURRENT_PROJECT_VERSION = 1;
				DEBUG_INFORMATION_FORMAT = dwarf;
				ENABLE_STRICT_OBJC_MSGSEND = YES;
				ENABLE_TESTABILITY = YES;
				GCC_C_LANGUAGE_STANDARD = gnu99;
				GCC_DYNAMIC_NO_PIC = NO;
				GCC_NO_COMMON_BLOCKS = YES;
				GCC_OPTIMIZATION_LEVEL = 0;
				GCC_PREPROCESSOR_DEFINITIONS = (
					"DEBUG=1",
					"$(inherited)",
				);
				GCC_WARN_64_TO_32_BIT_CONVERSION = YES;
				GCC_WARN_ABOUT_RETURN_TYPE = YES_ERROR;
				GCC_WARN_UNDECLARED_SELECTOR = YES;
				GCC_WARN_UNINITIALIZED_AUTOS = YES_AGGRESSIVE;
				GCC_WARN_UNUSED_FUNCTION = YES;
				GCC_WARN_UNUSED_VARIABLE = YES;
				IPHONEOS_DEPLOYMENT_TARGET = 9.2;
				MTL_ENABLE_DEBUG_INFO = YES;
				ONLY_ACTIVE_ARCH = YES;
				SDKROOT = iphoneos;
				SWIFT_OPTIMIZATION_LEVEL = "-Onone";
				TARGETED_DEVICE_FAMILY = "1,2";
				VERSIONING_SYSTEM = "apple-generic";
				VERSION_INFO_PREFIX = "";
			};
			name = Debug;
		};
		D584781C1C43FEB9006EBA49 /* Release */ = {
			isa = XCBuildConfiguration;
			buildSettings = {
				ALWAYS_SEARCH_USER_PATHS = NO;
				CLANG_CXX_LANGUAGE_STANDARD = "gnu++0x";
				CLANG_CXX_LIBRARY = "libc++";
				CLANG_ENABLE_MODULES = YES;
				CLANG_ENABLE_OBJC_ARC = YES;
				CLANG_WARN_BOOL_CONVERSION = YES;
				CLANG_WARN_CONSTANT_CONVERSION = YES;
				CLANG_WARN_DIRECT_OBJC_ISA_USAGE = YES_ERROR;
				CLANG_WARN_EMPTY_BODY = YES;
				CLANG_WARN_ENUM_CONVERSION = YES;
				CLANG_WARN_INFINITE_RECURSION = YES;
				CLANG_WARN_INT_CONVERSION = YES;
				CLANG_WARN_OBJC_ROOT_CLASS = YES_ERROR;
				CLANG_WARN_SUSPICIOUS_MOVE = YES;
				CLANG_WARN_UNREACHABLE_CODE = YES;
				CLANG_WARN__DUPLICATE_METHOD_MATCH = YES;
				"CODE_SIGN_IDENTITY[sdk=iphoneos*]" = "iPhone Developer";
				COPY_PHASE_STRIP = NO;
				CURRENT_PROJECT_VERSION = 1;
				DEBUG_INFORMATION_FORMAT = "dwarf-with-dsym";
				ENABLE_NS_ASSERTIONS = NO;
				ENABLE_STRICT_OBJC_MSGSEND = YES;
				GCC_C_LANGUAGE_STANDARD = gnu99;
				GCC_NO_COMMON_BLOCKS = YES;
				GCC_WARN_64_TO_32_BIT_CONVERSION = YES;
				GCC_WARN_ABOUT_RETURN_TYPE = YES_ERROR;
				GCC_WARN_UNDECLARED_SELECTOR = YES;
				GCC_WARN_UNINITIALIZED_AUTOS = YES_AGGRESSIVE;
				GCC_WARN_UNUSED_FUNCTION = YES;
				GCC_WARN_UNUSED_VARIABLE = YES;
				IPHONEOS_DEPLOYMENT_TARGET = 9.2;
				MTL_ENABLE_DEBUG_INFO = NO;
				SDKROOT = iphoneos;
				SWIFT_OPTIMIZATION_LEVEL = "-Owholemodule";
				TARGETED_DEVICE_FAMILY = "1,2";
				VALIDATE_PRODUCT = YES;
				VERSIONING_SYSTEM = "apple-generic";
				VERSION_INFO_PREFIX = "";
			};
			name = Release;
		};
		D584781E1C43FEB9006EBA49 /* Debug */ = {
			isa = XCBuildConfiguration;
			buildSettings = {
				"CODE_SIGN_IDENTITY[sdk=iphoneos*]" = "";
				DEFINES_MODULE = YES;
				DYLIB_COMPATIBILITY_VERSION = 1;
				DYLIB_CURRENT_VERSION = 1;
				DYLIB_INSTALL_NAME_BASE = "@rpath";
				FRAMEWORK_SEARCH_PATHS = (
					"$(inherited)",
					"$(PROJECT_DIR)/Carthage/Build/iOS",
				);
				INFOPLIST_FILE = "Spots/Info-iOS.plist";
				INSTALL_PATH = "$(LOCAL_LIBRARY_DIR)/Frameworks";
				IPHONEOS_DEPLOYMENT_TARGET = 8.0;
				LD_RUNPATH_SEARCH_PATHS = "$(inherited) @executable_path/Frameworks @loader_path/Frameworks";
				PRODUCT_BUNDLE_IDENTIFIER = no.hyper.Spots;
				PRODUCT_NAME = Spots;
				SKIP_INSTALL = YES;
				SWIFT_VERSION = 3.0;
			};
			name = Debug;
		};
		D584781F1C43FEB9006EBA49 /* Release */ = {
			isa = XCBuildConfiguration;
			buildSettings = {
				"CODE_SIGN_IDENTITY[sdk=iphoneos*]" = "";
				DEFINES_MODULE = YES;
				DYLIB_COMPATIBILITY_VERSION = 1;
				DYLIB_CURRENT_VERSION = 1;
				DYLIB_INSTALL_NAME_BASE = "@rpath";
				FRAMEWORK_SEARCH_PATHS = (
					"$(inherited)",
					"$(PROJECT_DIR)/Carthage/Build/iOS",
				);
				INFOPLIST_FILE = "Spots/Info-iOS.plist";
				INSTALL_PATH = "$(LOCAL_LIBRARY_DIR)/Frameworks";
				IPHONEOS_DEPLOYMENT_TARGET = 8.0;
				LD_RUNPATH_SEARCH_PATHS = "$(inherited) @executable_path/Frameworks @loader_path/Frameworks";
				PRODUCT_BUNDLE_IDENTIFIER = no.hyper.Spots;
				PRODUCT_NAME = Spots;
				SKIP_INSTALL = YES;
				SWIFT_VERSION = 3.0;
			};
			name = Release;
		};
		D58478211C43FEB9006EBA49 /* Debug */ = {
			isa = XCBuildConfiguration;
			buildSettings = {
				FRAMEWORK_SEARCH_PATHS = (
					"$(inherited)",
					"$(PROJECT_DIR)/Carthage/Build/iOS",
				);
				INFOPLIST_FILE = "SpotsTests/Info-iOS.plist";
				LD_RUNPATH_SEARCH_PATHS = "$(inherited) @executable_path/Frameworks @loader_path/Frameworks $(FRAMEWORK_SEARCH_PATHS)";
				PRODUCT_BUNDLE_IDENTIFIER = no.hyper.SpotsTests;
				PRODUCT_NAME = "$(TARGET_NAME)";
				SWIFT_VERSION = 3.0;
			};
			name = Debug;
		};
		D58478221C43FEB9006EBA49 /* Release */ = {
			isa = XCBuildConfiguration;
			buildSettings = {
				FRAMEWORK_SEARCH_PATHS = (
					"$(inherited)",
					"$(PROJECT_DIR)/Carthage/Build/iOS",
				);
				INFOPLIST_FILE = "SpotsTests/Info-iOS.plist";
				LD_RUNPATH_SEARCH_PATHS = "$(inherited) @executable_path/Frameworks @loader_path/Frameworks $(FRAMEWORK_SEARCH_PATHS)";
				PRODUCT_BUNDLE_IDENTIFIER = no.hyper.SpotsTests;
				PRODUCT_NAME = "$(TARGET_NAME)";
				SWIFT_VERSION = 3.0;
			};
			name = Release;
		};
		D58478DA1C440568006EBA49 /* Debug */ = {
			isa = XCBuildConfiguration;
			buildSettings = {
				CODE_SIGN_IDENTITY = "";
				COMBINE_HIDPI_IMAGES = YES;
				DEFINES_MODULE = YES;
				DYLIB_COMPATIBILITY_VERSION = 1;
				DYLIB_CURRENT_VERSION = 1;
				DYLIB_INSTALL_NAME_BASE = "@rpath";
				FRAMEWORK_SEARCH_PATHS = (
					"$(inherited)",
					"$(PROJECT_DIR)/Carthage/Build/Mac",
				);
				FRAMEWORK_VERSION = A;
				INFOPLIST_FILE = "Spots/Info-macOS.plist";
				INSTALL_PATH = "$(LOCAL_LIBRARY_DIR)/Frameworks";
				LD_RUNPATH_SEARCH_PATHS = "$(inherited) @executable_path/../Frameworks @loader_path/Frameworks";
				MACOSX_DEPLOYMENT_TARGET = 10.11;
				PRODUCT_BUNDLE_IDENTIFIER = "no.hyper.Spots-macOS";
				PRODUCT_NAME = Spots;
				SDKROOT = macosx;
				SKIP_INSTALL = YES;
				SWIFT_VERSION = 3.0;
			};
			name = Debug;
		};
		D58478DB1C440568006EBA49 /* Release */ = {
			isa = XCBuildConfiguration;
			buildSettings = {
				CODE_SIGN_IDENTITY = "";
				COMBINE_HIDPI_IMAGES = YES;
				DEFINES_MODULE = YES;
				DYLIB_COMPATIBILITY_VERSION = 1;
				DYLIB_CURRENT_VERSION = 1;
				DYLIB_INSTALL_NAME_BASE = "@rpath";
				FRAMEWORK_SEARCH_PATHS = (
					"$(inherited)",
					"$(PROJECT_DIR)/Carthage/Build/Mac",
				);
				FRAMEWORK_VERSION = A;
				INFOPLIST_FILE = "Spots/Info-macOS.plist";
				INSTALL_PATH = "$(LOCAL_LIBRARY_DIR)/Frameworks";
				LD_RUNPATH_SEARCH_PATHS = "$(inherited) @executable_path/../Frameworks @loader_path/Frameworks";
				MACOSX_DEPLOYMENT_TARGET = 10.11;
				PRODUCT_BUNDLE_IDENTIFIER = "no.hyper.Spots-macOS";
				PRODUCT_NAME = Spots;
				SDKROOT = macosx;
				SKIP_INSTALL = YES;
				SWIFT_VERSION = 3.0;
			};
			name = Release;
		};
		D58478DD1C440568006EBA49 /* Debug */ = {
			isa = XCBuildConfiguration;
			buildSettings = {
				ALWAYS_EMBED_SWIFT_STANDARD_LIBRARIES = YES;
				CODE_SIGN_IDENTITY = "-";
				COMBINE_HIDPI_IMAGES = YES;
				FRAMEWORK_SEARCH_PATHS = (
					"$(inherited)",
					"$(PROJECT_DIR)/Carthage/Build/Mac",
				);
				INFOPLIST_FILE = "SpotsTests/Info-macOS.plist";
				LD_RUNPATH_SEARCH_PATHS = "$(inherited) @executable_path/../Frameworks @loader_path/../Frameworks $(FRAMEWORK_SEARCH_PATHS)";
				MACOSX_DEPLOYMENT_TARGET = 10.11;
				PRODUCT_BUNDLE_IDENTIFIER = "no.hyper.Spots-macOSTests";
				PRODUCT_NAME = "$(TARGET_NAME)";
				SDKROOT = macosx;
				SWIFT_VERSION = 3.0;
			};
			name = Debug;
		};
		D58478DE1C440568006EBA49 /* Release */ = {
			isa = XCBuildConfiguration;
			buildSettings = {
				ALWAYS_EMBED_SWIFT_STANDARD_LIBRARIES = YES;
				CODE_SIGN_IDENTITY = "-";
				COMBINE_HIDPI_IMAGES = YES;
				FRAMEWORK_SEARCH_PATHS = (
					"$(inherited)",
					"$(PROJECT_DIR)/Carthage/Build/Mac",
				);
				INFOPLIST_FILE = "SpotsTests/Info-macOS.plist";
				LD_RUNPATH_SEARCH_PATHS = "$(inherited) @executable_path/../Frameworks @loader_path/../Frameworks $(FRAMEWORK_SEARCH_PATHS)";
				MACOSX_DEPLOYMENT_TARGET = 10.11;
				PRODUCT_BUNDLE_IDENTIFIER = "no.hyper.Spots-macOSTests";
				PRODUCT_NAME = "$(TARGET_NAME)";
				SDKROOT = macosx;
				SWIFT_VERSION = 3.0;
			};
			name = Release;
		};
/* End XCBuildConfiguration section */

/* Begin XCConfigurationList section */
		BD73972C1D718CD2000AF2DE /* Build configuration list for PBXNativeTarget "Spots-tvOS" */ = {
			isa = XCConfigurationList;
			buildConfigurations = (
				BD73972D1D718CD2000AF2DE /* Debug */,
				BD73972E1D718CD2000AF2DE /* Release */,
			);
			defaultConfigurationIsVisible = 0;
			defaultConfigurationName = Release;
		};
		BD7397431D718CDB000AF2DE /* Build configuration list for PBXNativeTarget "Spots-tvOS-Tests" */ = {
			isa = XCConfigurationList;
			buildConfigurations = (
				BD7397441D718CDB000AF2DE /* Debug */,
				BD7397451D718CDB000AF2DE /* Release */,
			);
			defaultConfigurationIsVisible = 0;
			defaultConfigurationName = Release;
		};
		D55B7AFF1E423122000125C8 /* Build configuration list for PBXNativeTarget "RxSpots-iOS" */ = {
			isa = XCConfigurationList;
			buildConfigurations = (
				D55B7B001E423122000125C8 /* Debug */,
				D55B7B011E423122000125C8 /* Release */,
			);
			defaultConfigurationIsVisible = 0;
			defaultConfigurationName = Release;
		};
		D55B7B451E423B86000125C8 /* Build configuration list for PBXNativeTarget "RxSpots-iOS-Tests" */ = {
			isa = XCConfigurationList;
			buildConfigurations = (
				D55B7B461E423B86000125C8 /* Debug */,
				D55B7B471E423B86000125C8 /* Release */,
			);
			defaultConfigurationIsVisible = 0;
			defaultConfigurationName = Release;
		};
		D58478031C43FEB8006EBA49 /* Build configuration list for PBXProject "Spots" */ = {
			isa = XCConfigurationList;
			buildConfigurations = (
				D584781B1C43FEB9006EBA49 /* Debug */,
				D584781C1C43FEB9006EBA49 /* Release */,
			);
			defaultConfigurationIsVisible = 0;
			defaultConfigurationName = Release;
		};
		D584781D1C43FEB9006EBA49 /* Build configuration list for PBXNativeTarget "Spots-iOS" */ = {
			isa = XCConfigurationList;
			buildConfigurations = (
				D584781E1C43FEB9006EBA49 /* Debug */,
				D584781F1C43FEB9006EBA49 /* Release */,
			);
			defaultConfigurationIsVisible = 0;
			defaultConfigurationName = Release;
		};
		D58478201C43FEB9006EBA49 /* Build configuration list for PBXNativeTarget "Spots-iOS-Tests" */ = {
			isa = XCConfigurationList;
			buildConfigurations = (
				D58478211C43FEB9006EBA49 /* Debug */,
				D58478221C43FEB9006EBA49 /* Release */,
			);
			defaultConfigurationIsVisible = 0;
			defaultConfigurationName = Release;
		};
		D58478D91C440568006EBA49 /* Build configuration list for PBXNativeTarget "Spots-macOS" */ = {
			isa = XCConfigurationList;
			buildConfigurations = (
				D58478DA1C440568006EBA49 /* Debug */,
				D58478DB1C440568006EBA49 /* Release */,
			);
			defaultConfigurationIsVisible = 0;
			defaultConfigurationName = Release;
		};
		D58478DC1C440568006EBA49 /* Build configuration list for PBXNativeTarget "Spots-macOS-Tests" */ = {
			isa = XCConfigurationList;
			buildConfigurations = (
				D58478DD1C440568006EBA49 /* Debug */,
				D58478DE1C440568006EBA49 /* Release */,
			);
			defaultConfigurationIsVisible = 0;
			defaultConfigurationName = Release;
		};
/* End XCConfigurationList section */
	};
	rootObject = D58478001C43FEB8006EBA49 /* Project object */;
}<|MERGE_RESOLUTION|>--- conflicted
+++ resolved
@@ -1862,13 +1862,8 @@
 				BDFC474F1E747B2B008700BF /* TestGridWrapper.swift in Sources */,
 				BD01BD121DAEA523009C10FF /* TestParser.swift in Sources */,
 				BD45D98F1E30935500C2D6B2 /* TestLayoutExtensions.swift in Sources */,
-<<<<<<< HEAD
 				BD45D9881E30906300C2D6B2 /* LayoutTests.swift in Sources */,
-				BD45D9961E30A8A000C2D6B2 /* TestInset.swift in Sources */,
-=======
-				BD45D9881E30906300C2D6B2 /* TestLayout.swift in Sources */,
 				BD45D9961E30A8A000C2D6B2 /* InsetTests.swift in Sources */,
->>>>>>> 94def65a
 				BD6FBEF11E12B5F000AA58BD /* TestComposition.swift in Sources */,
 				BDFC47521E747B2B008700BF /* TestListWrapper.swift in Sources */,
 				BD798EF91EA2A1320069EFB7 /* TestSpotsControllerManager.swift in Sources */,
