// !$*UTF8*$!
{
	archiveVersion = 1;
	classes = {
	};
	objectVersion = 46;
	objects = {

/* Begin PBXBuildFile section */
		52CD427A1E4477C800187E09 /* PageIndicatorPlacement.swift in Sources */ = {isa = PBXBuildFile; fileRef = 52CD42791E4477C800187E09 /* PageIndicatorPlacement.swift */; };
		52CD427B1E4477C800187E09 /* PageIndicatorPlacement.swift in Sources */ = {isa = PBXBuildFile; fileRef = 52CD42791E4477C800187E09 /* PageIndicatorPlacement.swift */; };
		52CD427C1E4477C800187E09 /* PageIndicatorPlacement.swift in Sources */ = {isa = PBXBuildFile; fileRef = 52CD42791E4477C800187E09 /* PageIndicatorPlacement.swift */; };
		BD01BD111DAEA522009C10FF /* TestParser.swift in Sources */ = {isa = PBXBuildFile; fileRef = BD01BD0D1DAEA464009C10FF /* TestParser.swift */; };
		BD01BD121DAEA523009C10FF /* TestParser.swift in Sources */ = {isa = PBXBuildFile; fileRef = BD01BD0D1DAEA464009C10FF /* TestParser.swift */; };
		BD01BD131DAEA523009C10FF /* TestParser.swift in Sources */ = {isa = PBXBuildFile; fileRef = BD01BD0D1DAEA464009C10FF /* TestParser.swift */; };
		BD0AF3521E83CC53008795C3 /* UserInterface+Extensions.swift in Sources */ = {isa = PBXBuildFile; fileRef = BD0AF3511E83CC53008795C3 /* UserInterface+Extensions.swift */; };
		BD0AF3531E83CC53008795C3 /* UserInterface+Extensions.swift in Sources */ = {isa = PBXBuildFile; fileRef = BD0AF3511E83CC53008795C3 /* UserInterface+Extensions.swift */; };
		BD0AF3541E83CC53008795C3 /* UserInterface+Extensions.swift in Sources */ = {isa = PBXBuildFile; fileRef = BD0AF3511E83CC53008795C3 /* UserInterface+Extensions.swift */; };
		BD10D5251D7955AB00DF8E9B /* TestViewModelExtensions.swift in Sources */ = {isa = PBXBuildFile; fileRef = BD10D5211D79533C00DF8E9B /* TestViewModelExtensions.swift */; };
		BD10D5261D7955AC00DF8E9B /* TestViewModelExtensions.swift in Sources */ = {isa = PBXBuildFile; fileRef = BD10D5211D79533C00DF8E9B /* TestViewModelExtensions.swift */; };
		BD10D5271D7955AC00DF8E9B /* TestViewModelExtensions.swift in Sources */ = {isa = PBXBuildFile; fileRef = BD10D5211D79533C00DF8E9B /* TestViewModelExtensions.swift */; };
		BD165A371E6EAAA60023AF82 /* TestSpot.swift in Sources */ = {isa = PBXBuildFile; fileRef = BD165A361E6EAAA60023AF82 /* TestSpot.swift */; };
		BD165A391E6EAD750023AF82 /* HelperViews.swift in Sources */ = {isa = PBXBuildFile; fileRef = BD165A381E6EAD750023AF82 /* HelperViews.swift */; };
		BD165A3B1E6EAF310023AF82 /* ComponentFlowLayout.swift in Sources */ = {isa = PBXBuildFile; fileRef = BD165A3A1E6EAF310023AF82 /* ComponentFlowLayout.swift */; };
		BD1D17251EA89A36000DBCF8 /* SpotsRefreshControl.swift in Sources */ = {isa = PBXBuildFile; fileRef = BD1D17241EA89A36000DBCF8 /* SpotsRefreshControl.swift */; };
		BD1F9E0F1EA39DFD009C018B /* SpotsController+iOS+Extensions.swift in Sources */ = {isa = PBXBuildFile; fileRef = BD1F9E0E1EA39DFD009C018B /* SpotsController+iOS+Extensions.swift */; };
		BD1F9E111EA39ED9009C018B /* Mappable+Extensions.swift in Sources */ = {isa = PBXBuildFile; fileRef = BD1F9E101EA39ED9009C018B /* Mappable+Extensions.swift */; };
		BD1F9E121EA39ED9009C018B /* Mappable+Extensions.swift in Sources */ = {isa = PBXBuildFile; fileRef = BD1F9E101EA39ED9009C018B /* Mappable+Extensions.swift */; };
		BD1F9E131EA39ED9009C018B /* Mappable+Extensions.swift in Sources */ = {isa = PBXBuildFile; fileRef = BD1F9E101EA39ED9009C018B /* Mappable+Extensions.swift */; };
		BD1F9E151EA39F02009C018B /* Array+Extensions.swift in Sources */ = {isa = PBXBuildFile; fileRef = BD1F9E141EA39F02009C018B /* Array+Extensions.swift */; };
		BD1F9E161EA39F02009C018B /* Array+Extensions.swift in Sources */ = {isa = PBXBuildFile; fileRef = BD1F9E141EA39F02009C018B /* Array+Extensions.swift */; };
		BD1F9E171EA39F02009C018B /* Array+Extensions.swift in Sources */ = {isa = PBXBuildFile; fileRef = BD1F9E141EA39F02009C018B /* Array+Extensions.swift */; };
		BD1F9E191EA39F2E009C018B /* Dictionary+Extensions.swift in Sources */ = {isa = PBXBuildFile; fileRef = BD1F9E181EA39F2E009C018B /* Dictionary+Extensions.swift */; };
		BD1F9E1A1EA39F2E009C018B /* Dictionary+Extensions.swift in Sources */ = {isa = PBXBuildFile; fileRef = BD1F9E181EA39F2E009C018B /* Dictionary+Extensions.swift */; };
		BD1F9E1B1EA39F2E009C018B /* Dictionary+Extensions.swift in Sources */ = {isa = PBXBuildFile; fileRef = BD1F9E181EA39F2E009C018B /* Dictionary+Extensions.swift */; };
		BD21C2541E4358CD00FE2B26 /* ComponentFlowLayoutTests.swift in Sources */ = {isa = PBXBuildFile; fileRef = BD21C2511E4358B900FE2B26 /* ComponentFlowLayoutTests.swift */; };
		BD21C2551E4358CE00FE2B26 /* ComponentFlowLayoutTests.swift in Sources */ = {isa = PBXBuildFile; fileRef = BD21C2511E4358B900FE2B26 /* ComponentFlowLayoutTests.swift */; };
		BD21C2561E4358CF00FE2B26 /* ComponentFlowLayoutTests.swift in Sources */ = {isa = PBXBuildFile; fileRef = BD21C2511E4358B900FE2B26 /* ComponentFlowLayoutTests.swift */; };
		BD24030C1E4B981A005BAA19 /* Component.swift in Sources */ = {isa = PBXBuildFile; fileRef = BD24030B1E4B981A005BAA19 /* Component.swift */; };
		BD24030D1E4B981A005BAA19 /* Component.swift in Sources */ = {isa = PBXBuildFile; fileRef = BD24030B1E4B981A005BAA19 /* Component.swift */; };
		BD2403111E4B9A02005BAA19 /* Component.swift in Sources */ = {isa = PBXBuildFile; fileRef = BD2403101E4B9A02005BAA19 /* Component.swift */; };
		BD31BB9D1EA6209C00D1FC8A /* DelegateConfigurationClosureTests.swift in Sources */ = {isa = PBXBuildFile; fileRef = BD31BB991EA6208600D1FC8A /* DelegateConfigurationClosureTests.swift */; };
		BD31BB9E1EA6209D00D1FC8A /* DelegateConfigurationClosureTests.swift in Sources */ = {isa = PBXBuildFile; fileRef = BD31BB991EA6208600D1FC8A /* DelegateConfigurationClosureTests.swift */; };
		BD31BB9F1EA6209E00D1FC8A /* DelegateConfigurationClosureTests.swift in Sources */ = {isa = PBXBuildFile; fileRef = BD31BB991EA6208600D1FC8A /* DelegateConfigurationClosureTests.swift */; };
		BD4295551D81D39700E07E1C /* TestComponentiOS.swift in Sources */ = {isa = PBXBuildFile; fileRef = BD4295541D81D39700E07E1C /* TestComponentiOS.swift */; };
		BD42CA851E4C9B2600A86E3B /* ComponentTests.swift in Sources */ = {isa = PBXBuildFile; fileRef = BD42CA841E4C9B2600A86E3B /* ComponentTests.swift */; };
		BD42CA861E4C9B2600A86E3B /* ComponentTests.swift in Sources */ = {isa = PBXBuildFile; fileRef = BD42CA841E4C9B2600A86E3B /* ComponentTests.swift */; };
		BD44D1E31EADC48200F7205E /* HeaderMode.swift in Sources */ = {isa = PBXBuildFile; fileRef = BD44D1E21EADC48200F7205E /* HeaderMode.swift */; };
		BD44D1E41EADC48200F7205E /* HeaderMode.swift in Sources */ = {isa = PBXBuildFile; fileRef = BD44D1E21EADC48200F7205E /* HeaderMode.swift */; };
		BD44D1E51EADC48200F7205E /* HeaderMode.swift in Sources */ = {isa = PBXBuildFile; fileRef = BD44D1E21EADC48200F7205E /* HeaderMode.swift */; };
		BD45D9871E30906300C2D6B2 /* TestLayout.swift in Sources */ = {isa = PBXBuildFile; fileRef = BD45D9861E30906300C2D6B2 /* TestLayout.swift */; };
		BD45D9881E30906300C2D6B2 /* TestLayout.swift in Sources */ = {isa = PBXBuildFile; fileRef = BD45D9861E30906300C2D6B2 /* TestLayout.swift */; };
		BD45D9891E30906300C2D6B2 /* TestLayout.swift in Sources */ = {isa = PBXBuildFile; fileRef = BD45D9861E30906300C2D6B2 /* TestLayout.swift */; };
		BD45D98B1E30909700C2D6B2 /* TestLayoutExtensions.swift in Sources */ = {isa = PBXBuildFile; fileRef = BD45D98A1E30909700C2D6B2 /* TestLayoutExtensions.swift */; };
		BD45D98C1E30909700C2D6B2 /* TestLayoutExtensions.swift in Sources */ = {isa = PBXBuildFile; fileRef = BD45D98A1E30909700C2D6B2 /* TestLayoutExtensions.swift */; };
		BD45D98F1E30935500C2D6B2 /* TestLayoutExtensions.swift in Sources */ = {isa = PBXBuildFile; fileRef = BD45D98E1E30935500C2D6B2 /* TestLayoutExtensions.swift */; };
		BD45D9951E30A8A000C2D6B2 /* InsetTests.swift in Sources */ = {isa = PBXBuildFile; fileRef = BD45D9941E30A8A000C2D6B2 /* InsetTests.swift */; };
		BD45D9961E30A8A000C2D6B2 /* InsetTests.swift in Sources */ = {isa = PBXBuildFile; fileRef = BD45D9941E30A8A000C2D6B2 /* InsetTests.swift */; };
		BD45D9971E30A8A000C2D6B2 /* InsetTests.swift in Sources */ = {isa = PBXBuildFile; fileRef = BD45D9941E30A8A000C2D6B2 /* InsetTests.swift */; };
		BD5CF7371E8B7C57006CC281 /* ComponentResize.swift in Sources */ = {isa = PBXBuildFile; fileRef = BD5CF7361E8B7C57006CC281 /* ComponentResize.swift */; };
		BD5FC7DF1E857AD900D03038 /* FlippedView.swift in Sources */ = {isa = PBXBuildFile; fileRef = BD5FC7DE1E857AD900D03038 /* FlippedView.swift */; };
		BD5FE3451EA6222C0008749C /* TestComponentDelegate+iOS.swift in Sources */ = {isa = PBXBuildFile; fileRef = BDEFF5511DD1DA8000FC0537 /* TestComponentDelegate+iOS.swift */; };
		BD5FE3461EA6222D0008749C /* TestComponentDelegate+iOS.swift in Sources */ = {isa = PBXBuildFile; fileRef = BDEFF5511DD1DA8000FC0537 /* TestComponentDelegate+iOS.swift */; };
		BD650CF61ECAC2C100DFD220 /* ItemConfigurableComputeSizeTests.swift in Sources */ = {isa = PBXBuildFile; fileRef = BD650CF51ECAC2C100DFD220 /* ItemConfigurableComputeSizeTests.swift */; };
		BD650CF71ECAC2C100DFD220 /* ItemConfigurableComputeSizeTests.swift in Sources */ = {isa = PBXBuildFile; fileRef = BD650CF51ECAC2C100DFD220 /* ItemConfigurableComputeSizeTests.swift */; };
		BD650CF81ECAC2C100DFD220 /* ItemConfigurableComputeSizeTests.swift in Sources */ = {isa = PBXBuildFile; fileRef = BD650CF51ECAC2C100DFD220 /* ItemConfigurableComputeSizeTests.swift */; };
		BD677E851DC616B2006D1654 /* ComponentSharedTests.swift in Sources */ = {isa = PBXBuildFile; fileRef = BD677E841DC616B2006D1654 /* ComponentSharedTests.swift */; };
		BD677E871DC616B2006D1654 /* ComponentSharedTests.swift in Sources */ = {isa = PBXBuildFile; fileRef = BD677E841DC616B2006D1654 /* ComponentSharedTests.swift */; };
		BD677E891DC61EFC006D1654 /* TestStateCache.swift in Sources */ = {isa = PBXBuildFile; fileRef = BD677E881DC61EFC006D1654 /* TestStateCache.swift */; };
		BD677E8A1DC61EFC006D1654 /* TestStateCache.swift in Sources */ = {isa = PBXBuildFile; fileRef = BD677E881DC61EFC006D1654 /* TestStateCache.swift */; };
		BD677E8B1DC61EFC006D1654 /* TestStateCache.swift in Sources */ = {isa = PBXBuildFile; fileRef = BD677E881DC61EFC006D1654 /* TestStateCache.swift */; };
		BD677E8D1DC62575006D1654 /* TestUIViewControllerExtensions.swift in Sources */ = {isa = PBXBuildFile; fileRef = BD677E8C1DC62575006D1654 /* TestUIViewControllerExtensions.swift */; };
		BD677E8F1DC65D63006D1654 /* Helpers.swift in Sources */ = {isa = PBXBuildFile; fileRef = BD677E8E1DC65D63006D1654 /* Helpers.swift */; };
		BD677E901DC65D63006D1654 /* Helpers.swift in Sources */ = {isa = PBXBuildFile; fileRef = BD677E8E1DC65D63006D1654 /* Helpers.swift */; };
		BD677E911DC65D63006D1654 /* Helpers.swift in Sources */ = {isa = PBXBuildFile; fileRef = BD677E8E1DC65D63006D1654 /* Helpers.swift */; };
		BD6CB2641ED71C4900FC78C8 /* SpotsScrollViewTests.swift in Sources */ = {isa = PBXBuildFile; fileRef = BD6CB2631ED71C4900FC78C8 /* SpotsScrollViewTests.swift */; };
		BD6FBEF01E12B5F000AA58BD /* TestComposition.swift in Sources */ = {isa = PBXBuildFile; fileRef = BD6FBEEF1E12B5F000AA58BD /* TestComposition.swift */; };
		BD6FBEF11E12B5F000AA58BD /* TestComposition.swift in Sources */ = {isa = PBXBuildFile; fileRef = BD6FBEEF1E12B5F000AA58BD /* TestComposition.swift */; };
		BD6FBEF21E12B5F000AA58BD /* TestComposition.swift in Sources */ = {isa = PBXBuildFile; fileRef = BD6FBEEF1E12B5F000AA58BD /* TestComposition.swift */; };
		BD7397381D718CDB000AF2DE /* TestComponentModel.swift in Sources */ = {isa = PBXBuildFile; fileRef = D584782B1C43FF34006EBA49 /* TestComponentModel.swift */; };
		BD7397401D718CDB000AF2DE /* Spots.framework in Frameworks */ = {isa = PBXBuildFile; fileRef = D58478091C43FEB8006EBA49 /* Spots.framework */; };
		BD77D1F41E8537E80075A3FC /* ComponentModelDiff.swift in Sources */ = {isa = PBXBuildFile; fileRef = BD77D1F31E8537E80075A3FC /* ComponentModelDiff.swift */; };
		BD77D1F51E8537E80075A3FC /* ComponentModelDiff.swift in Sources */ = {isa = PBXBuildFile; fileRef = BD77D1F31E8537E80075A3FC /* ComponentModelDiff.swift */; };
		BD77D1F61E8537E80075A3FC /* ComponentModelDiff.swift in Sources */ = {isa = PBXBuildFile; fileRef = BD77D1F31E8537E80075A3FC /* ComponentModelDiff.swift */; };
		BD77D1F81E8538080075A3FC /* ComponentModelKind.swift in Sources */ = {isa = PBXBuildFile; fileRef = BD77D1F71E8538080075A3FC /* ComponentModelKind.swift */; };
		BD77D1F91E8538080075A3FC /* ComponentModelKind.swift in Sources */ = {isa = PBXBuildFile; fileRef = BD77D1F71E8538080075A3FC /* ComponentModelKind.swift */; };
		BD77D1FA1E8538080075A3FC /* ComponentModelKind.swift in Sources */ = {isa = PBXBuildFile; fileRef = BD77D1F71E8538080075A3FC /* ComponentModelKind.swift */; };
		BD77D1FC1E85382D0075A3FC /* ComponentModel+Equatable.swift in Sources */ = {isa = PBXBuildFile; fileRef = BD77D1FB1E85382D0075A3FC /* ComponentModel+Equatable.swift */; };
		BD77D1FD1E85382D0075A3FC /* ComponentModel+Equatable.swift in Sources */ = {isa = PBXBuildFile; fileRef = BD77D1FB1E85382D0075A3FC /* ComponentModel+Equatable.swift */; };
		BD77D1FE1E85382D0075A3FC /* ComponentModel+Equatable.swift in Sources */ = {isa = PBXBuildFile; fileRef = BD77D1FB1E85382D0075A3FC /* ComponentModel+Equatable.swift */; };
		BD798EF41EA28F200069EFB7 /* SpotsControllerManager.swift in Sources */ = {isa = PBXBuildFile; fileRef = BD798EF31EA28F200069EFB7 /* SpotsControllerManager.swift */; };
		BD798EF51EA28F200069EFB7 /* SpotsControllerManager.swift in Sources */ = {isa = PBXBuildFile; fileRef = BD798EF31EA28F200069EFB7 /* SpotsControllerManager.swift */; };
		BD798EF61EA28F200069EFB7 /* SpotsControllerManager.swift in Sources */ = {isa = PBXBuildFile; fileRef = BD798EF31EA28F200069EFB7 /* SpotsControllerManager.swift */; };
		BD798EF81EA2A1320069EFB7 /* TestSpotsControllerManager.swift in Sources */ = {isa = PBXBuildFile; fileRef = BD798EF71EA2A1320069EFB7 /* TestSpotsControllerManager.swift */; };
		BD798EF91EA2A1320069EFB7 /* TestSpotsControllerManager.swift in Sources */ = {isa = PBXBuildFile; fileRef = BD798EF71EA2A1320069EFB7 /* TestSpotsControllerManager.swift */; };
		BD798EFA1EA2A1320069EFB7 /* TestSpotsControllerManager.swift in Sources */ = {isa = PBXBuildFile; fileRef = BD798EF71EA2A1320069EFB7 /* TestSpotsControllerManager.swift */; };
		BD99824C1EA93684000A6FD4 /* ViewPreparer.swift in Sources */ = {isa = PBXBuildFile; fileRef = BD99824B1EA93684000A6FD4 /* ViewPreparer.swift */; };
		BD99824D1EA93684000A6FD4 /* ViewPreparer.swift in Sources */ = {isa = PBXBuildFile; fileRef = BD99824B1EA93684000A6FD4 /* ViewPreparer.swift */; };
		BD99824E1EA93684000A6FD4 /* ViewPreparer.swift in Sources */ = {isa = PBXBuildFile; fileRef = BD99824B1EA93684000A6FD4 /* ViewPreparer.swift */; };
		BD9AB9F61E44AD9700085677 /* ComponentSharedTests.swift in Sources */ = {isa = PBXBuildFile; fileRef = BD677E841DC616B2006D1654 /* ComponentSharedTests.swift */; };
		BD9ECEB71E6EC6B4003E4388 /* Component+macOS+Carousel.swift in Sources */ = {isa = PBXBuildFile; fileRef = BD9ECEB61E6EC6B4003E4388 /* Component+macOS+Carousel.swift */; };
		BD9ECEB81E6EC6BC003E4388 /* Component+macOS+List.swift in Sources */ = {isa = PBXBuildFile; fileRef = BD9ECEB41E6EC6A7003E4388 /* Component+macOS+List.swift */; };
		BD9ECEBA1E6EC6D1003E4388 /* Component+macOS+Grid.swift in Sources */ = {isa = PBXBuildFile; fileRef = BD9ECEB91E6EC6D1003E4388 /* Component+macOS+Grid.swift */; };
		BD9ECEBC1E6EC82D003E4388 /* Component+macOS+HeaderFooter.swift in Sources */ = {isa = PBXBuildFile; fileRef = BD9ECEBB1E6EC82D003E4388 /* Component+macOS+HeaderFooter.swift */; };
		BD9ECEBE1E6EC8A5003E4388 /* Component+iOS+Carousel.swift in Sources */ = {isa = PBXBuildFile; fileRef = BD9ECEBD1E6EC8A5003E4388 /* Component+iOS+Carousel.swift */; };
		BD9ECEBF1E6EC8A5003E4388 /* Component+iOS+Carousel.swift in Sources */ = {isa = PBXBuildFile; fileRef = BD9ECEBD1E6EC8A5003E4388 /* Component+iOS+Carousel.swift */; };
		BD9ECEC11E6EC8AF003E4388 /* Component+iOS+Grid.swift in Sources */ = {isa = PBXBuildFile; fileRef = BD9ECEC01E6EC8AF003E4388 /* Component+iOS+Grid.swift */; };
		BD9ECEC21E6EC8AF003E4388 /* Component+iOS+Grid.swift in Sources */ = {isa = PBXBuildFile; fileRef = BD9ECEC01E6EC8AF003E4388 /* Component+iOS+Grid.swift */; };
		BD9ECEC41E6EC8B8003E4388 /* Component+iOS+List.swift in Sources */ = {isa = PBXBuildFile; fileRef = BD9ECEC31E6EC8B8003E4388 /* Component+iOS+List.swift */; };
		BD9ECEC51E6EC8B8003E4388 /* Component+iOS+List.swift in Sources */ = {isa = PBXBuildFile; fileRef = BD9ECEC31E6EC8B8003E4388 /* Component+iOS+List.swift */; };
		BD9ECEC71E6EC8C4003E4388 /* Component+iOS+HeaderFooter.swift in Sources */ = {isa = PBXBuildFile; fileRef = BD9ECEC61E6EC8C4003E4388 /* Component+iOS+HeaderFooter.swift */; };
		BD9ECEC81E6EC8C4003E4388 /* Component+iOS+HeaderFooter.swift in Sources */ = {isa = PBXBuildFile; fileRef = BD9ECEC61E6EC8C4003E4388 /* Component+iOS+HeaderFooter.swift */; };
		BDA25E901EB5070F002B21C0 /* Wrappable+macOS.swift in Sources */ = {isa = PBXBuildFile; fileRef = BDA25E8F1EB5070F002B21C0 /* Wrappable+macOS.swift */; };
		BDA3D96C1EC6F1A400141227 /* ItemManager.swift in Sources */ = {isa = PBXBuildFile; fileRef = BDA3D96B1EC6F1A400141227 /* ItemManager.swift */; };
		BDA3D96D1EC6F1A400141227 /* ItemManager.swift in Sources */ = {isa = PBXBuildFile; fileRef = BDA3D96B1EC6F1A400141227 /* ItemManager.swift */; };
		BDA3D96E1EC6F1A400141227 /* ItemManager.swift in Sources */ = {isa = PBXBuildFile; fileRef = BDA3D96B1EC6F1A400141227 /* ItemManager.swift */; };
		BDAD84A81E3E701C008289AE /* CarouselSpotHeader.swift in Sources */ = {isa = PBXBuildFile; fileRef = BDAD84831E3E701B008289AE /* CarouselSpotHeader.swift */; };
		BDAD84A91E3E701C008289AE /* CarouselSpotHeader.swift in Sources */ = {isa = PBXBuildFile; fileRef = BDAD84831E3E701B008289AE /* CarouselSpotHeader.swift */; };
		BDAD84AA1E3E701C008289AE /* SpotsController.swift in Sources */ = {isa = PBXBuildFile; fileRef = BDAD84841E3E701B008289AE /* SpotsController.swift */; };
		BDAD84AB1E3E701C008289AE /* SpotsController.swift in Sources */ = {isa = PBXBuildFile; fileRef = BDAD84841E3E701B008289AE /* SpotsController.swift */; };
		BDAD84AC1E3E701C008289AE /* ComponentFlowLayout.swift in Sources */ = {isa = PBXBuildFile; fileRef = BDAD84851E3E701B008289AE /* ComponentFlowLayout.swift */; };
		BDAD84AD1E3E701C008289AE /* ComponentFlowLayout.swift in Sources */ = {isa = PBXBuildFile; fileRef = BDAD84851E3E701B008289AE /* ComponentFlowLayout.swift */; };
		BDAD84B01E3E701C008289AE /* GridHeaderFooterWrapper.swift in Sources */ = {isa = PBXBuildFile; fileRef = BDAD84871E3E701C008289AE /* GridHeaderFooterWrapper.swift */; };
		BDAD84B11E3E701C008289AE /* GridHeaderFooterWrapper.swift in Sources */ = {isa = PBXBuildFile; fileRef = BDAD84871E3E701C008289AE /* GridHeaderFooterWrapper.swift */; };
		BDAD84B61E3E701C008289AE /* GridWrapper.swift in Sources */ = {isa = PBXBuildFile; fileRef = BDAD848A1E3E701C008289AE /* GridWrapper.swift */; };
		BDAD84B71E3E701C008289AE /* GridWrapper.swift in Sources */ = {isa = PBXBuildFile; fileRef = BDAD848A1E3E701C008289AE /* GridWrapper.swift */; };
		BDAD84BA1E3E701C008289AE /* ListHeaderFooterWrapper.swift in Sources */ = {isa = PBXBuildFile; fileRef = BDAD848C1E3E701C008289AE /* ListHeaderFooterWrapper.swift */; };
		BDAD84BB1E3E701C008289AE /* ListHeaderFooterWrapper.swift in Sources */ = {isa = PBXBuildFile; fileRef = BDAD848C1E3E701C008289AE /* ListHeaderFooterWrapper.swift */; };
		BDAD84BE1E3E701C008289AE /* DefaultItemView.swift in Sources */ = {isa = PBXBuildFile; fileRef = BDAD848E1E3E701C008289AE /* DefaultItemView.swift */; };
		BDAD84BF1E3E701C008289AE /* DefaultItemView.swift in Sources */ = {isa = PBXBuildFile; fileRef = BDAD848E1E3E701C008289AE /* DefaultItemView.swift */; };
		BDAD84C01E3E701C008289AE /* ListWrapper.swift in Sources */ = {isa = PBXBuildFile; fileRef = BDAD848F1E3E701C008289AE /* ListWrapper.swift */; };
		BDAD84C11E3E701C008289AE /* ListWrapper.swift in Sources */ = {isa = PBXBuildFile; fileRef = BDAD848F1E3E701C008289AE /* ListWrapper.swift */; };
		BDAD84C61E3E701C008289AE /* SpotsContentView.swift in Sources */ = {isa = PBXBuildFile; fileRef = BDAD84921E3E701C008289AE /* SpotsContentView.swift */; };
		BDAD84C71E3E701C008289AE /* SpotsContentView.swift in Sources */ = {isa = PBXBuildFile; fileRef = BDAD84921E3E701C008289AE /* SpotsContentView.swift */; };
		BDAD84C81E3E701C008289AE /* SpotsScrollView.swift in Sources */ = {isa = PBXBuildFile; fileRef = BDAD84931E3E701C008289AE /* SpotsScrollView.swift */; };
		BDAD84C91E3E701C008289AE /* SpotsScrollView.swift in Sources */ = {isa = PBXBuildFile; fileRef = BDAD84931E3E701C008289AE /* SpotsScrollView.swift */; };
		BDAD84CE1E3E701C008289AE /* SpotsController+UIScrollViewDelegate.swift in Sources */ = {isa = PBXBuildFile; fileRef = BDAD84971E3E701C008289AE /* SpotsController+UIScrollViewDelegate.swift */; };
		BDAD84CF1E3E701C008289AE /* SpotsController+UIScrollViewDelegate.swift in Sources */ = {isa = PBXBuildFile; fileRef = BDAD84971E3E701C008289AE /* SpotsController+UIScrollViewDelegate.swift */; };
		BDAD84D01E3E701C008289AE /* DataSource+iOS+Extensions.swift in Sources */ = {isa = PBXBuildFile; fileRef = BDAD84981E3E701C008289AE /* DataSource+iOS+Extensions.swift */; };
		BDAD84D11E3E701C008289AE /* DataSource+iOS+Extensions.swift in Sources */ = {isa = PBXBuildFile; fileRef = BDAD84981E3E701C008289AE /* DataSource+iOS+Extensions.swift */; };
		BDAD84D21E3E701C008289AE /* Delegate+iOS+Extensions.swift in Sources */ = {isa = PBXBuildFile; fileRef = BDAD84991E3E701C008289AE /* Delegate+iOS+Extensions.swift */; };
		BDAD84D31E3E701C008289AE /* Delegate+iOS+Extensions.swift in Sources */ = {isa = PBXBuildFile; fileRef = BDAD84991E3E701C008289AE /* Delegate+iOS+Extensions.swift */; };
		BDAD84D61E3E701C008289AE /* Inset+iOS.swift in Sources */ = {isa = PBXBuildFile; fileRef = BDAD849B1E3E701C008289AE /* Inset+iOS.swift */; };
		BDAD84D71E3E701C008289AE /* Inset+iOS.swift in Sources */ = {isa = PBXBuildFile; fileRef = BDAD849B1E3E701C008289AE /* Inset+iOS.swift */; };
		BDAD84DA1E3E701C008289AE /* Layout+iOS.swift in Sources */ = {isa = PBXBuildFile; fileRef = BDAD849D1E3E701C008289AE /* Layout+iOS.swift */; };
		BDAD84DB1E3E701C008289AE /* Layout+iOS.swift in Sources */ = {isa = PBXBuildFile; fileRef = BDAD849D1E3E701C008289AE /* Layout+iOS.swift */; };
		BDAD84DE1E3E701C008289AE /* UICollectionView+UserInterface.swift in Sources */ = {isa = PBXBuildFile; fileRef = BDAD849F1E3E701C008289AE /* UICollectionView+UserInterface.swift */; };
		BDAD84DF1E3E701C008289AE /* UICollectionView+UserInterface.swift in Sources */ = {isa = PBXBuildFile; fileRef = BDAD849F1E3E701C008289AE /* UICollectionView+UserInterface.swift */; };
		BDAD84E01E3E701C008289AE /* UITableView+UserInterface.swift in Sources */ = {isa = PBXBuildFile; fileRef = BDAD84A01E3E701C008289AE /* UITableView+UserInterface.swift */; };
		BDAD84E11E3E701C008289AE /* UITableView+UserInterface.swift in Sources */ = {isa = PBXBuildFile; fileRef = BDAD84A01E3E701C008289AE /* UITableView+UserInterface.swift */; };
		BDAD84E21E3E701C008289AE /* UIViewController+Extensions.swift in Sources */ = {isa = PBXBuildFile; fileRef = BDAD84A11E3E701C008289AE /* UIViewController+Extensions.swift */; };
		BDAD84E31E3E701C008289AE /* UIViewController+Extensions.swift in Sources */ = {isa = PBXBuildFile; fileRef = BDAD84A11E3E701C008289AE /* UIViewController+Extensions.swift */; };
		BDAD850C1E3E7025008289AE /* SpotsController.swift in Sources */ = {isa = PBXBuildFile; fileRef = BDAD84E91E3E7025008289AE /* SpotsController.swift */; };
		BDAD85111E3E7025008289AE /* GridWrapper.swift in Sources */ = {isa = PBXBuildFile; fileRef = BDAD84EE1E3E7025008289AE /* GridWrapper.swift */; };
		BDAD85151E3E7025008289AE /* DefaultItemView.swift in Sources */ = {isa = PBXBuildFile; fileRef = BDAD84F21E3E7025008289AE /* DefaultItemView.swift */; };
		BDAD85161E3E7025008289AE /* ListWrapper.swift in Sources */ = {isa = PBXBuildFile; fileRef = BDAD84F31E3E7025008289AE /* ListWrapper.swift */; };
		BDAD85171E3E7025008289AE /* NoScrollView.swift in Sources */ = {isa = PBXBuildFile; fileRef = BDAD84F41E3E7025008289AE /* NoScrollView.swift */; };
		BDAD851A1E3E7025008289AE /* SpotsContentView.swift in Sources */ = {isa = PBXBuildFile; fileRef = BDAD84F71E3E7025008289AE /* SpotsContentView.swift */; };
		BDAD851B1E3E7025008289AE /* SpotsScrollView.swift in Sources */ = {isa = PBXBuildFile; fileRef = BDAD84F81E3E7025008289AE /* SpotsScrollView.swift */; };
		BDAD851D1E3E7025008289AE /* DataSource+macOS+Extensions.swift in Sources */ = {isa = PBXBuildFile; fileRef = BDAD84FB1E3E7025008289AE /* DataSource+macOS+Extensions.swift */; };
		BDAD851E1E3E7025008289AE /* Delegate+macOS+Extensions.swift in Sources */ = {isa = PBXBuildFile; fileRef = BDAD84FC1E3E7025008289AE /* Delegate+macOS+Extensions.swift */; };
		BDAD85201E3E7025008289AE /* Inset+macOS.swift in Sources */ = {isa = PBXBuildFile; fileRef = BDAD84FE1E3E7025008289AE /* Inset+macOS.swift */; };
		BDAD85211E3E7025008289AE /* Layout+macOS.swift in Sources */ = {isa = PBXBuildFile; fileRef = BDAD84FF1E3E7025008289AE /* Layout+macOS.swift */; };
		BDAD85231E3E7025008289AE /* NSCollectionView+UserInterface.swift in Sources */ = {isa = PBXBuildFile; fileRef = BDAD85011E3E7025008289AE /* NSCollectionView+UserInterface.swift */; };
		BDAD85241E3E7025008289AE /* NSScrollView+Extensions.swift in Sources */ = {isa = PBXBuildFile; fileRef = BDAD85021E3E7025008289AE /* NSScrollView+Extensions.swift */; };
		BDAD85251E3E7025008289AE /* NSTableView+UserInterface.swift in Sources */ = {isa = PBXBuildFile; fileRef = BDAD85031E3E7025008289AE /* NSTableView+UserInterface.swift */; };
		BDAD85271E3E7025008289AE /* ComponentView.swift in Sources */ = {isa = PBXBuildFile; fileRef = BDAD85061E3E7025008289AE /* ComponentView.swift */; };
		BDAD85601E3E7032008289AE /* CompositeComponent.swift in Sources */ = {isa = PBXBuildFile; fileRef = BDAD852B1E3E7032008289AE /* CompositeComponent.swift */; };
		BDAD85611E3E7032008289AE /* CompositeComponent.swift in Sources */ = {isa = PBXBuildFile; fileRef = BDAD852B1E3E7032008289AE /* CompositeComponent.swift */; };
		BDAD85621E3E7032008289AE /* CompositeComponent.swift in Sources */ = {isa = PBXBuildFile; fileRef = BDAD852B1E3E7032008289AE /* CompositeComponent.swift */; };
		BDAD85631E3E7032008289AE /* DataSource.swift in Sources */ = {isa = PBXBuildFile; fileRef = BDAD852C1E3E7032008289AE /* DataSource.swift */; };
		BDAD85641E3E7032008289AE /* DataSource.swift in Sources */ = {isa = PBXBuildFile; fileRef = BDAD852C1E3E7032008289AE /* DataSource.swift */; };
		BDAD85651E3E7032008289AE /* DataSource.swift in Sources */ = {isa = PBXBuildFile; fileRef = BDAD852C1E3E7032008289AE /* DataSource.swift */; };
		BDAD85661E3E7032008289AE /* Delegate.swift in Sources */ = {isa = PBXBuildFile; fileRef = BDAD852D1E3E7032008289AE /* Delegate.swift */; };
		BDAD85671E3E7032008289AE /* Delegate.swift in Sources */ = {isa = PBXBuildFile; fileRef = BDAD852D1E3E7032008289AE /* Delegate.swift */; };
		BDAD85681E3E7032008289AE /* Delegate.swift in Sources */ = {isa = PBXBuildFile; fileRef = BDAD852D1E3E7032008289AE /* Delegate.swift */; };
		BDAD856F1E3E7032008289AE /* Animation.swift in Sources */ = {isa = PBXBuildFile; fileRef = BDAD85311E3E7032008289AE /* Animation.swift */; };
		BDAD85701E3E7032008289AE /* Animation.swift in Sources */ = {isa = PBXBuildFile; fileRef = BDAD85311E3E7032008289AE /* Animation.swift */; };
		BDAD85711E3E7032008289AE /* Animation.swift in Sources */ = {isa = PBXBuildFile; fileRef = BDAD85311E3E7032008289AE /* Animation.swift */; };
		BDAD85721E3E7032008289AE /* Paginate.swift in Sources */ = {isa = PBXBuildFile; fileRef = BDAD85321E3E7032008289AE /* Paginate.swift */; };
		BDAD85731E3E7032008289AE /* Paginate.swift in Sources */ = {isa = PBXBuildFile; fileRef = BDAD85321E3E7032008289AE /* Paginate.swift */; };
		BDAD85741E3E7032008289AE /* Paginate.swift in Sources */ = {isa = PBXBuildFile; fileRef = BDAD85321E3E7032008289AE /* Paginate.swift */; };
		BDAD85751E3E7032008289AE /* RegistryType.swift in Sources */ = {isa = PBXBuildFile; fileRef = BDAD85331E3E7032008289AE /* RegistryType.swift */; };
		BDAD85761E3E7032008289AE /* RegistryType.swift in Sources */ = {isa = PBXBuildFile; fileRef = BDAD85331E3E7032008289AE /* RegistryType.swift */; };
		BDAD85771E3E7032008289AE /* RegistryType.swift in Sources */ = {isa = PBXBuildFile; fileRef = BDAD85331E3E7032008289AE /* RegistryType.swift */; };
		BDAD85781E3E7032008289AE /* CarouselScrollDelegate+Extensions.swift in Sources */ = {isa = PBXBuildFile; fileRef = BDAD85351E3E7032008289AE /* CarouselScrollDelegate+Extensions.swift */; };
		BDAD85791E3E7032008289AE /* CarouselScrollDelegate+Extensions.swift in Sources */ = {isa = PBXBuildFile; fileRef = BDAD85351E3E7032008289AE /* CarouselScrollDelegate+Extensions.swift */; };
		BDAD857A1E3E7032008289AE /* CarouselScrollDelegate+Extensions.swift in Sources */ = {isa = PBXBuildFile; fileRef = BDAD85351E3E7032008289AE /* CarouselScrollDelegate+Extensions.swift */; };
		BDAD857B1E3E7032008289AE /* Component+Extensions.swift in Sources */ = {isa = PBXBuildFile; fileRef = BDAD85361E3E7032008289AE /* Component+Extensions.swift */; };
		BDAD857C1E3E7032008289AE /* Component+Extensions.swift in Sources */ = {isa = PBXBuildFile; fileRef = BDAD85361E3E7032008289AE /* Component+Extensions.swift */; };
		BDAD857D1E3E7032008289AE /* Component+Extensions.swift in Sources */ = {isa = PBXBuildFile; fileRef = BDAD85361E3E7032008289AE /* Component+Extensions.swift */; };
		BDAD85811E3E7032008289AE /* Item+Extensions.swift in Sources */ = {isa = PBXBuildFile; fileRef = BDAD85381E3E7032008289AE /* Item+Extensions.swift */; };
		BDAD85821E3E7032008289AE /* Item+Extensions.swift in Sources */ = {isa = PBXBuildFile; fileRef = BDAD85381E3E7032008289AE /* Item+Extensions.swift */; };
		BDAD85831E3E7032008289AE /* Item+Extensions.swift in Sources */ = {isa = PBXBuildFile; fileRef = BDAD85381E3E7032008289AE /* Item+Extensions.swift */; };
		BDAD85871E3E7032008289AE /* ScrollDelegate+Extensions.swift in Sources */ = {isa = PBXBuildFile; fileRef = BDAD853A1E3E7032008289AE /* ScrollDelegate+Extensions.swift */; };
		BDAD85881E3E7032008289AE /* ScrollDelegate+Extensions.swift in Sources */ = {isa = PBXBuildFile; fileRef = BDAD853A1E3E7032008289AE /* ScrollDelegate+Extensions.swift */; };
		BDAD85891E3E7032008289AE /* ScrollDelegate+Extensions.swift in Sources */ = {isa = PBXBuildFile; fileRef = BDAD853A1E3E7032008289AE /* ScrollDelegate+Extensions.swift */; };
		BDAD858A1E3E7032008289AE /* Component+Core.swift in Sources */ = {isa = PBXBuildFile; fileRef = BDAD853B1E3E7032008289AE /* Component+Core.swift */; };
		BDAD858B1E3E7032008289AE /* Component+Core.swift in Sources */ = {isa = PBXBuildFile; fileRef = BDAD853B1E3E7032008289AE /* Component+Core.swift */; };
		BDAD858C1E3E7032008289AE /* Component+Core.swift in Sources */ = {isa = PBXBuildFile; fileRef = BDAD853B1E3E7032008289AE /* Component+Core.swift */; };
		BDAD858D1E3E7032008289AE /* Component+Mutation.swift in Sources */ = {isa = PBXBuildFile; fileRef = BDAD853C1E3E7032008289AE /* Component+Mutation.swift */; };
		BDAD858E1E3E7032008289AE /* Component+Mutation.swift in Sources */ = {isa = PBXBuildFile; fileRef = BDAD853C1E3E7032008289AE /* Component+Mutation.swift */; };
		BDAD858F1E3E7032008289AE /* Component+Mutation.swift in Sources */ = {isa = PBXBuildFile; fileRef = BDAD853C1E3E7032008289AE /* Component+Mutation.swift */; };
		BDAD85901E3E7032008289AE /* ItemConfigurable+Extensions.swift in Sources */ = {isa = PBXBuildFile; fileRef = BDAD853D1E3E7032008289AE /* ItemConfigurable+Extensions.swift */; };
		BDAD85911E3E7032008289AE /* ItemConfigurable+Extensions.swift in Sources */ = {isa = PBXBuildFile; fileRef = BDAD853D1E3E7032008289AE /* ItemConfigurable+Extensions.swift */; };
		BDAD85921E3E7032008289AE /* ItemConfigurable+Extensions.swift in Sources */ = {isa = PBXBuildFile; fileRef = BDAD853D1E3E7032008289AE /* ItemConfigurable+Extensions.swift */; };
		BDAD85931E3E7032008289AE /* ComponentDelegate+Extensions.swift in Sources */ = {isa = PBXBuildFile; fileRef = BDAD853E1E3E7032008289AE /* ComponentDelegate+Extensions.swift */; };
		BDAD85941E3E7032008289AE /* ComponentDelegate+Extensions.swift in Sources */ = {isa = PBXBuildFile; fileRef = BDAD853E1E3E7032008289AE /* ComponentDelegate+Extensions.swift */; };
		BDAD85951E3E7032008289AE /* ComponentDelegate+Extensions.swift in Sources */ = {isa = PBXBuildFile; fileRef = BDAD853E1E3E7032008289AE /* ComponentDelegate+Extensions.swift */; };
		BDAD85961E3E7032008289AE /* SpotsController+Extensions.swift in Sources */ = {isa = PBXBuildFile; fileRef = BDAD853F1E3E7032008289AE /* SpotsController+Extensions.swift */; };
		BDAD85971E3E7032008289AE /* SpotsController+Extensions.swift in Sources */ = {isa = PBXBuildFile; fileRef = BDAD853F1E3E7032008289AE /* SpotsController+Extensions.swift */; };
		BDAD85981E3E7032008289AE /* SpotsController+Extensions.swift in Sources */ = {isa = PBXBuildFile; fileRef = BDAD853F1E3E7032008289AE /* SpotsController+Extensions.swift */; };
		BDAD85991E3E7032008289AE /* SpotsController+LiveEditing.swift in Sources */ = {isa = PBXBuildFile; fileRef = BDAD85401E3E7032008289AE /* SpotsController+LiveEditing.swift */; };
		BDAD859A1E3E7032008289AE /* SpotsController+LiveEditing.swift in Sources */ = {isa = PBXBuildFile; fileRef = BDAD85401E3E7032008289AE /* SpotsController+LiveEditing.swift */; };
		BDAD859B1E3E7032008289AE /* SpotsController+LiveEditing.swift in Sources */ = {isa = PBXBuildFile; fileRef = BDAD85401E3E7032008289AE /* SpotsController+LiveEditing.swift */; };
		BDAD859C1E3E7032008289AE /* SpotsController+SpotsControllerManager.swift in Sources */ = {isa = PBXBuildFile; fileRef = BDAD85411E3E7032008289AE /* SpotsController+SpotsControllerManager.swift */; };
		BDAD859D1E3E7032008289AE /* SpotsController+SpotsControllerManager.swift in Sources */ = {isa = PBXBuildFile; fileRef = BDAD85411E3E7032008289AE /* SpotsController+SpotsControllerManager.swift */; };
		BDAD859E1E3E7032008289AE /* SpotsController+SpotsControllerManager.swift in Sources */ = {isa = PBXBuildFile; fileRef = BDAD85411E3E7032008289AE /* SpotsController+SpotsControllerManager.swift */; };
		BDAD85A21E3E7032008289AE /* Wrappable+Extensions.swift in Sources */ = {isa = PBXBuildFile; fileRef = BDAD85431E3E7032008289AE /* Wrappable+Extensions.swift */; };
		BDAD85A31E3E7032008289AE /* Wrappable+Extensions.swift in Sources */ = {isa = PBXBuildFile; fileRef = BDAD85431E3E7032008289AE /* Wrappable+Extensions.swift */; };
		BDAD85A41E3E7032008289AE /* Wrappable+Extensions.swift in Sources */ = {isa = PBXBuildFile; fileRef = BDAD85431E3E7032008289AE /* Wrappable+Extensions.swift */; };
		BDAD85A51E3E7032008289AE /* CarouselScrollDelegate.swift in Sources */ = {isa = PBXBuildFile; fileRef = BDAD85451E3E7032008289AE /* CarouselScrollDelegate.swift */; };
		BDAD85A61E3E7032008289AE /* CarouselScrollDelegate.swift in Sources */ = {isa = PBXBuildFile; fileRef = BDAD85451E3E7032008289AE /* CarouselScrollDelegate.swift */; };
		BDAD85A71E3E7032008289AE /* CarouselScrollDelegate.swift in Sources */ = {isa = PBXBuildFile; fileRef = BDAD85451E3E7032008289AE /* CarouselScrollDelegate.swift */; };
		BDAD85B41E3E7032008289AE /* RefreshDelegate.swift in Sources */ = {isa = PBXBuildFile; fileRef = BDAD854A1E3E7032008289AE /* RefreshDelegate.swift */; };
		BDAD85B51E3E7032008289AE /* RefreshDelegate.swift in Sources */ = {isa = PBXBuildFile; fileRef = BDAD854A1E3E7032008289AE /* RefreshDelegate.swift */; };
		BDAD85B61E3E7032008289AE /* RefreshDelegate.swift in Sources */ = {isa = PBXBuildFile; fileRef = BDAD854A1E3E7032008289AE /* RefreshDelegate.swift */; };
		BDAD85B71E3E7032008289AE /* ScrollDelegate.swift in Sources */ = {isa = PBXBuildFile; fileRef = BDAD854B1E3E7032008289AE /* ScrollDelegate.swift */; };
		BDAD85B81E3E7032008289AE /* ScrollDelegate.swift in Sources */ = {isa = PBXBuildFile; fileRef = BDAD854B1E3E7032008289AE /* ScrollDelegate.swift */; };
		BDAD85B91E3E7032008289AE /* ScrollDelegate.swift in Sources */ = {isa = PBXBuildFile; fileRef = BDAD854B1E3E7032008289AE /* ScrollDelegate.swift */; };
		BDAD85C01E3E7032008289AE /* ComponentDelegate.swift in Sources */ = {isa = PBXBuildFile; fileRef = BDAD854E1E3E7032008289AE /* ComponentDelegate.swift */; };
		BDAD85C11E3E7032008289AE /* ComponentDelegate.swift in Sources */ = {isa = PBXBuildFile; fileRef = BDAD854E1E3E7032008289AE /* ComponentDelegate.swift */; };
		BDAD85C21E3E7032008289AE /* ComponentDelegate.swift in Sources */ = {isa = PBXBuildFile; fileRef = BDAD854E1E3E7032008289AE /* ComponentDelegate.swift */; };
		BDAD85C31E3E7032008289AE /* ComponentFocusDelegate.swift in Sources */ = {isa = PBXBuildFile; fileRef = BDAD854F1E3E7032008289AE /* ComponentFocusDelegate.swift */; };
		BDAD85C41E3E7032008289AE /* ComponentFocusDelegate.swift in Sources */ = {isa = PBXBuildFile; fileRef = BDAD854F1E3E7032008289AE /* ComponentFocusDelegate.swift */; };
		BDAD85C51E3E7032008289AE /* ComponentFocusDelegate.swift in Sources */ = {isa = PBXBuildFile; fileRef = BDAD854F1E3E7032008289AE /* ComponentFocusDelegate.swift */; };
		BDAD85C61E3E7032008289AE /* SpotsProtocol.swift in Sources */ = {isa = PBXBuildFile; fileRef = BDAD85501E3E7032008289AE /* SpotsProtocol.swift */; };
		BDAD85C71E3E7032008289AE /* SpotsProtocol.swift in Sources */ = {isa = PBXBuildFile; fileRef = BDAD85501E3E7032008289AE /* SpotsProtocol.swift */; };
		BDAD85C81E3E7032008289AE /* SpotsProtocol.swift in Sources */ = {isa = PBXBuildFile; fileRef = BDAD85501E3E7032008289AE /* SpotsProtocol.swift */; };
		BDAD85C91E3E7032008289AE /* UserInterface.swift in Sources */ = {isa = PBXBuildFile; fileRef = BDAD85511E3E7032008289AE /* UserInterface.swift */; };
		BDAD85CA1E3E7032008289AE /* UserInterface.swift in Sources */ = {isa = PBXBuildFile; fileRef = BDAD85511E3E7032008289AE /* UserInterface.swift */; };
		BDAD85CB1E3E7032008289AE /* UserInterface.swift in Sources */ = {isa = PBXBuildFile; fileRef = BDAD85511E3E7032008289AE /* UserInterface.swift */; };
		BDAD85CF1E3E7032008289AE /* Wrappable.swift in Sources */ = {isa = PBXBuildFile; fileRef = BDAD85531E3E7032008289AE /* Wrappable.swift */; };
		BDAD85D01E3E7032008289AE /* Wrappable.swift in Sources */ = {isa = PBXBuildFile; fileRef = BDAD85531E3E7032008289AE /* Wrappable.swift */; };
		BDAD85D11E3E7032008289AE /* Wrappable.swift in Sources */ = {isa = PBXBuildFile; fileRef = BDAD85531E3E7032008289AE /* Wrappable.swift */; };
		BDAD85D21E3E7032008289AE /* ComponentModel.swift in Sources */ = {isa = PBXBuildFile; fileRef = BDAD85551E3E7032008289AE /* ComponentModel.swift */; };
		BDAD85D31E3E7032008289AE /* ComponentModel.swift in Sources */ = {isa = PBXBuildFile; fileRef = BDAD85551E3E7032008289AE /* ComponentModel.swift */; };
		BDAD85D41E3E7032008289AE /* ComponentModel.swift in Sources */ = {isa = PBXBuildFile; fileRef = BDAD85551E3E7032008289AE /* ComponentModel.swift */; };
		BDAD85D51E3E7032008289AE /* Configuration.swift in Sources */ = {isa = PBXBuildFile; fileRef = BDAD85561E3E7032008289AE /* Configuration.swift */; };
		BDAD85D61E3E7032008289AE /* Configuration.swift in Sources */ = {isa = PBXBuildFile; fileRef = BDAD85561E3E7032008289AE /* Configuration.swift */; };
		BDAD85D71E3E7032008289AE /* Configuration.swift in Sources */ = {isa = PBXBuildFile; fileRef = BDAD85561E3E7032008289AE /* Configuration.swift */; };
		BDAD85D81E3E7032008289AE /* Dispatch.swift in Sources */ = {isa = PBXBuildFile; fileRef = BDAD85571E3E7032008289AE /* Dispatch.swift */; };
		BDAD85D91E3E7032008289AE /* Dispatch.swift in Sources */ = {isa = PBXBuildFile; fileRef = BDAD85571E3E7032008289AE /* Dispatch.swift */; };
		BDAD85DA1E3E7032008289AE /* Dispatch.swift in Sources */ = {isa = PBXBuildFile; fileRef = BDAD85571E3E7032008289AE /* Dispatch.swift */; };
		BDAD85DE1E3E7032008289AE /* Inset.swift in Sources */ = {isa = PBXBuildFile; fileRef = BDAD85591E3E7032008289AE /* Inset.swift */; };
		BDAD85DF1E3E7032008289AE /* Inset.swift in Sources */ = {isa = PBXBuildFile; fileRef = BDAD85591E3E7032008289AE /* Inset.swift */; };
		BDAD85E01E3E7032008289AE /* Inset.swift in Sources */ = {isa = PBXBuildFile; fileRef = BDAD85591E3E7032008289AE /* Inset.swift */; };
		BDAD85E11E3E7032008289AE /* Interaction.swift in Sources */ = {isa = PBXBuildFile; fileRef = BDAD855A1E3E7032008289AE /* Interaction.swift */; };
		BDAD85E21E3E7032008289AE /* Interaction.swift in Sources */ = {isa = PBXBuildFile; fileRef = BDAD855A1E3E7032008289AE /* Interaction.swift */; };
		BDAD85E31E3E7032008289AE /* Interaction.swift in Sources */ = {isa = PBXBuildFile; fileRef = BDAD855A1E3E7032008289AE /* Interaction.swift */; };
		BDAD85E41E3E7032008289AE /* Layout.swift in Sources */ = {isa = PBXBuildFile; fileRef = BDAD855B1E3E7032008289AE /* Layout.swift */; };
		BDAD85E51E3E7032008289AE /* Layout.swift in Sources */ = {isa = PBXBuildFile; fileRef = BDAD855B1E3E7032008289AE /* Layout.swift */; };
		BDAD85E61E3E7032008289AE /* Layout.swift in Sources */ = {isa = PBXBuildFile; fileRef = BDAD855B1E3E7032008289AE /* Layout.swift */; };
		BDAD85E71E3E7032008289AE /* Parser.swift in Sources */ = {isa = PBXBuildFile; fileRef = BDAD855C1E3E7032008289AE /* Parser.swift */; };
		BDAD85E81E3E7032008289AE /* Parser.swift in Sources */ = {isa = PBXBuildFile; fileRef = BDAD855C1E3E7032008289AE /* Parser.swift */; };
		BDAD85E91E3E7032008289AE /* Parser.swift in Sources */ = {isa = PBXBuildFile; fileRef = BDAD855C1E3E7032008289AE /* Parser.swift */; };
		BDAD85EA1E3E7032008289AE /* Registry.swift in Sources */ = {isa = PBXBuildFile; fileRef = BDAD855D1E3E7032008289AE /* Registry.swift */; };
		BDAD85EB1E3E7032008289AE /* Registry.swift in Sources */ = {isa = PBXBuildFile; fileRef = BDAD855D1E3E7032008289AE /* Registry.swift */; };
		BDAD85EC1E3E7032008289AE /* Registry.swift in Sources */ = {isa = PBXBuildFile; fileRef = BDAD855D1E3E7032008289AE /* Registry.swift */; };
		BDAD85ED1E3E7032008289AE /* StateCache.swift in Sources */ = {isa = PBXBuildFile; fileRef = BDAD855E1E3E7032008289AE /* StateCache.swift */; };
		BDAD85EE1E3E7032008289AE /* StateCache.swift in Sources */ = {isa = PBXBuildFile; fileRef = BDAD855E1E3E7032008289AE /* StateCache.swift */; };
		BDAD85EF1E3E7032008289AE /* StateCache.swift in Sources */ = {isa = PBXBuildFile; fileRef = BDAD855E1E3E7032008289AE /* StateCache.swift */; };
		BDAD85F01E3E7032008289AE /* TypeAlias.swift in Sources */ = {isa = PBXBuildFile; fileRef = BDAD855F1E3E7032008289AE /* TypeAlias.swift */; };
		BDAD85F11E3E7032008289AE /* TypeAlias.swift in Sources */ = {isa = PBXBuildFile; fileRef = BDAD855F1E3E7032008289AE /* TypeAlias.swift */; };
		BDAD85F21E3E7032008289AE /* TypeAlias.swift in Sources */ = {isa = PBXBuildFile; fileRef = BDAD855F1E3E7032008289AE /* TypeAlias.swift */; };
		BDAD85F61E3E703A008289AE /* Component+tvOS.swift in Sources */ = {isa = PBXBuildFile; fileRef = BDAD85F51E3E703A008289AE /* Component+tvOS.swift */; };
		BDB1F8AF1E5D91BE0064F64B /* ComponentHorizontallyScrollable.swift in Sources */ = {isa = PBXBuildFile; fileRef = BDB1F8AE1E5D91BE0064F64B /* ComponentHorizontallyScrollable.swift */; };
		BDB1F8B01E5D91BE0064F64B /* ComponentHorizontallyScrollable.swift in Sources */ = {isa = PBXBuildFile; fileRef = BDB1F8AE1E5D91BE0064F64B /* ComponentHorizontallyScrollable.swift */; };
		BDB1F8B31E5D921F0064F64B /* CoreComponent+Extensions+iOS.swift in Sources */ = {isa = PBXBuildFile; fileRef = BDB1F8B21E5D921F0064F64B /* CoreComponent+Extensions+iOS.swift */; };
		BDB1F8B41E5D921F0064F64B /* CoreComponent+Extensions+iOS.swift in Sources */ = {isa = PBXBuildFile; fileRef = BDB1F8B21E5D921F0064F64B /* CoreComponent+Extensions+iOS.swift */; };
		BDB1FCBA1ECEE6140042ED61 /* ComponentFlowLayoutTests.swift in Sources */ = {isa = PBXBuildFile; fileRef = BDB1FCB91ECEE6140042ED61 /* ComponentFlowLayoutTests.swift */; };
		BDB1FCBC1ED060FF0042ED61 /* ComponentCollectionView.swift in Sources */ = {isa = PBXBuildFile; fileRef = BDB1FCBB1ED060FF0042ED61 /* ComponentCollectionView.swift */; };
		BDB1FCBD1ED060FF0042ED61 /* ComponentCollectionView.swift in Sources */ = {isa = PBXBuildFile; fileRef = BDB1FCBB1ED060FF0042ED61 /* ComponentCollectionView.swift */; };
		BDB8D5931E4DFADC00220BC3 /* TestItem.swift in Sources */ = {isa = PBXBuildFile; fileRef = BDB8D5921E4DFADC00220BC3 /* TestItem.swift */; };
		BDB8D5941E4DFADC00220BC3 /* TestItem.swift in Sources */ = {isa = PBXBuildFile; fileRef = BDB8D5921E4DFADC00220BC3 /* TestItem.swift */; };
		BDB8D5951E4DFADC00220BC3 /* TestItem.swift in Sources */ = {isa = PBXBuildFile; fileRef = BDB8D5921E4DFADC00220BC3 /* TestItem.swift */; };
		BDB8D5961E4DFBB200220BC3 /* Tailor.framework in Frameworks */ = {isa = PBXBuildFile; fileRef = D58478E91C440726006EBA49 /* Tailor.framework */; };
		BDB8D5971E4DFBBA00220BC3 /* Tailor.framework in Frameworks */ = {isa = PBXBuildFile; fileRef = D58478F71C44076B006EBA49 /* Tailor.framework */; };
		BDB8D5981E4DFBC300220BC3 /* Tailor.framework in Frameworks */ = {isa = PBXBuildFile; fileRef = BDD63FAB1D941A80008E885A /* Tailor.framework */; };
		BDB8D59A1E51C4FE00220BC3 /* Delegate+iOS+UIScrollView.swift in Sources */ = {isa = PBXBuildFile; fileRef = BDB8D5991E51C4FE00220BC3 /* Delegate+iOS+UIScrollView.swift */; };
		BDCA3CF31E8295EB00A98A76 /* TestUserInterface.swift in Sources */ = {isa = PBXBuildFile; fileRef = BDCA3CF21E8295EB00A98A76 /* TestUserInterface.swift */; };
		BDCA3CF41E8295EB00A98A76 /* TestUserInterface.swift in Sources */ = {isa = PBXBuildFile; fileRef = BDCA3CF21E8295EB00A98A76 /* TestUserInterface.swift */; };
		BDCA3CF51E8295EB00A98A76 /* TestUserInterface.swift in Sources */ = {isa = PBXBuildFile; fileRef = BDCA3CF21E8295EB00A98A76 /* TestUserInterface.swift */; };
		BDCFCD421DCA7EFF0047E84C /* TestSpotsController.swift in Sources */ = {isa = PBXBuildFile; fileRef = BDCFCD401DCA7EFF0047E84C /* TestSpotsController.swift */; };
		BDCFCD431DCA7EFF0047E84C /* TestSpotsController.swift in Sources */ = {isa = PBXBuildFile; fileRef = BDCFCD401DCA7EFF0047E84C /* TestSpotsController.swift */; };
		BDCFCD441DCA7F830047E84C /* TestSpotsController.swift in Sources */ = {isa = PBXBuildFile; fileRef = BDCFCD401DCA7EFF0047E84C /* TestSpotsController.swift */; };
		BDD63FAC1D941A80008E885A /* Tailor.framework in Frameworks */ = {isa = PBXBuildFile; fileRef = BDD63FAB1D941A80008E885A /* Tailor.framework */; };
		BDDCF6D61E4DF911004B38C4 /* Item.swift in Sources */ = {isa = PBXBuildFile; fileRef = BDDCF6D51E4DF911004B38C4 /* Item.swift */; };
		BDDCF6D71E4DF911004B38C4 /* Item.swift in Sources */ = {isa = PBXBuildFile; fileRef = BDDCF6D51E4DF911004B38C4 /* Item.swift */; };
		BDDCF6D81E4DF911004B38C4 /* Item.swift in Sources */ = {isa = PBXBuildFile; fileRef = BDDCF6D51E4DF911004B38C4 /* Item.swift */; };
		BDDCF6DB1E4DF91F004B38C4 /* Indexable.swift in Sources */ = {isa = PBXBuildFile; fileRef = BDDCF6DA1E4DF91F004B38C4 /* Indexable.swift */; };
		BDDCF6DC1E4DF91F004B38C4 /* Indexable.swift in Sources */ = {isa = PBXBuildFile; fileRef = BDDCF6DA1E4DF91F004B38C4 /* Indexable.swift */; };
		BDDCF6DD1E4DF91F004B38C4 /* Indexable.swift in Sources */ = {isa = PBXBuildFile; fileRef = BDDCF6DA1E4DF91F004B38C4 /* Indexable.swift */; };
		BDDCF6E01E4DF927004B38C4 /* ItemConfigurable.swift in Sources */ = {isa = PBXBuildFile; fileRef = BDDCF6DF1E4DF927004B38C4 /* ItemConfigurable.swift */; };
		BDDCF6E11E4DF927004B38C4 /* ItemConfigurable.swift in Sources */ = {isa = PBXBuildFile; fileRef = BDDCF6DF1E4DF927004B38C4 /* ItemConfigurable.swift */; };
		BDDCF6E21E4DF927004B38C4 /* ItemConfigurable.swift in Sources */ = {isa = PBXBuildFile; fileRef = BDDCF6DF1E4DF927004B38C4 /* ItemConfigurable.swift */; };
		BDDCF6E51E4DF92F004B38C4 /* StringConvertible.swift in Sources */ = {isa = PBXBuildFile; fileRef = BDDCF6E41E4DF92F004B38C4 /* StringConvertible.swift */; };
		BDDCF6E61E4DF92F004B38C4 /* StringConvertible.swift in Sources */ = {isa = PBXBuildFile; fileRef = BDDCF6E41E4DF92F004B38C4 /* StringConvertible.swift */; };
		BDDCF6E71E4DF92F004B38C4 /* StringConvertible.swift in Sources */ = {isa = PBXBuildFile; fileRef = BDDCF6E41E4DF92F004B38C4 /* StringConvertible.swift */; };
		BDDCF6EF1E4DF93D004B38C4 /* DictionaryConvertible.swift in Sources */ = {isa = PBXBuildFile; fileRef = BDDCF6EE1E4DF93D004B38C4 /* DictionaryConvertible.swift */; };
		BDDCF6F01E4DF93D004B38C4 /* DictionaryConvertible.swift in Sources */ = {isa = PBXBuildFile; fileRef = BDDCF6EE1E4DF93D004B38C4 /* DictionaryConvertible.swift */; };
		BDDCF6F11E4DF93D004B38C4 /* DictionaryConvertible.swift in Sources */ = {isa = PBXBuildFile; fileRef = BDDCF6EE1E4DF93D004B38C4 /* DictionaryConvertible.swift */; };
		BDDF2CCC1DC7C23500B766BA /* TestAnimations.swift in Sources */ = {isa = PBXBuildFile; fileRef = BDDF2CCB1DC7C23500B766BA /* TestAnimations.swift */; };
		BDDF2CCD1DC7C23500B766BA /* TestAnimations.swift in Sources */ = {isa = PBXBuildFile; fileRef = BDDF2CCB1DC7C23500B766BA /* TestAnimations.swift */; };
		BDDF2CD01DC7C50700B766BA /* TestAnimations.swift in Sources */ = {isa = PBXBuildFile; fileRef = BDDF2CCF1DC7C50700B766BA /* TestAnimations.swift */; };
		BDE44B0F1EA0E5E80021EAC8 /* ComponentManager.swift in Sources */ = {isa = PBXBuildFile; fileRef = BDE44B0E1EA0E5E80021EAC8 /* ComponentManager.swift */; };
		BDE44B101EA0E5E80021EAC8 /* ComponentManager.swift in Sources */ = {isa = PBXBuildFile; fileRef = BDE44B0E1EA0E5E80021EAC8 /* ComponentManager.swift */; };
		BDE44B111EA0E5E80021EAC8 /* ComponentManager.swift in Sources */ = {isa = PBXBuildFile; fileRef = BDE44B0E1EA0E5E80021EAC8 /* ComponentManager.swift */; };
		BDE44B161EA0F0E40021EAC8 /* TestComponentManager.swift in Sources */ = {isa = PBXBuildFile; fileRef = BDE44B121EA0F0C90021EAC8 /* TestComponentManager.swift */; };
		BDE44B171EA0F0E50021EAC8 /* TestComponentManager.swift in Sources */ = {isa = PBXBuildFile; fileRef = BDE44B121EA0F0C90021EAC8 /* TestComponentManager.swift */; };
		BDE44B181EA0F0E60021EAC8 /* TestComponentManager.swift in Sources */ = {isa = PBXBuildFile; fileRef = BDE44B121EA0F0C90021EAC8 /* TestComponentManager.swift */; };
		BDEA327C1E86FC850044B056 /* TestClickInteraction.swift in Sources */ = {isa = PBXBuildFile; fileRef = BDEA327B1E86FC850044B056 /* TestClickInteraction.swift */; };
		BDEA327F1E87A6FF0044B056 /* TestInteraction.swift in Sources */ = {isa = PBXBuildFile; fileRef = BDEA327E1E87A6FF0044B056 /* TestInteraction.swift */; };
		BDEA32801E87A6FF0044B056 /* TestInteraction.swift in Sources */ = {isa = PBXBuildFile; fileRef = BDEA327E1E87A6FF0044B056 /* TestInteraction.swift */; };
		BDEA32811E87A6FF0044B056 /* TestInteraction.swift in Sources */ = {isa = PBXBuildFile; fileRef = BDEA327E1E87A6FF0044B056 /* TestInteraction.swift */; };
		BDEED2E81D8446400030B475 /* TestSpotsScrollView.swift in Sources */ = {isa = PBXBuildFile; fileRef = BDEED2E71D8446400030B475 /* TestSpotsScrollView.swift */; };
		BDEFF54F1DD1C85300FC0537 /* TestDataSource.swift in Sources */ = {isa = PBXBuildFile; fileRef = BDEFF54E1DD1C85300FC0537 /* TestDataSource.swift */; };
		BDEFF5501DD1C85300FC0537 /* TestDataSource.swift in Sources */ = {isa = PBXBuildFile; fileRef = BDEFF54E1DD1C85300FC0537 /* TestDataSource.swift */; };
		BDFC474F1E747B2B008700BF /* TestGridWrapper.swift in Sources */ = {isa = PBXBuildFile; fileRef = BDFC474C1E747B2B008700BF /* TestGridWrapper.swift */; };
		BDFC47521E747B2B008700BF /* TestListWrapper.swift in Sources */ = {isa = PBXBuildFile; fileRef = BDFC474D1E747B2B008700BF /* TestListWrapper.swift */; };
		D55B7AF91E423122000125C8 /* Tailor.framework in Frameworks */ = {isa = PBXBuildFile; fileRef = D58478E91C440726006EBA49 /* Tailor.framework */; };
		D55B7B081E4231A4000125C8 /* RxCocoa.framework in Frameworks */ = {isa = PBXBuildFile; fileRef = D55B7B071E4231A4000125C8 /* RxCocoa.framework */; };
		D55B7B0C1E4234C3000125C8 /* RxSpotsDelegate.swift in Sources */ = {isa = PBXBuildFile; fileRef = D55B7B0A1E423417000125C8 /* RxSpotsDelegate.swift */; };
		D55B7B0D1E4234CE000125C8 /* Spots.framework in Frameworks */ = {isa = PBXBuildFile; fileRef = D58478091C43FEB8006EBA49 /* Spots.framework */; };
		D55B7B431E423B86000125C8 /* Spots.framework in Frameworks */ = {isa = PBXBuildFile; fileRef = D58478091C43FEB8006EBA49 /* Spots.framework */; };
		D55B7B4C1E423BC0000125C8 /* RxSpots.framework in Frameworks */ = {isa = PBXBuildFile; fileRef = D55B7B021E423122000125C8 /* RxSpots.framework */; };
		D55B7B4F1E423C65000125C8 /* RxSpotsDelegateTests.swift in Sources */ = {isa = PBXBuildFile; fileRef = D55B7B4E1E423C65000125C8 /* RxSpotsDelegateTests.swift */; };
		D58478141C43FEB9006EBA49 /* Spots.framework in Frameworks */ = {isa = PBXBuildFile; fileRef = D58478091C43FEB8006EBA49 /* Spots.framework */; };
		D58478571C43FFFD006EBA49 /* TestComponentModel.swift in Sources */ = {isa = PBXBuildFile; fileRef = D584782B1C43FF34006EBA49 /* TestComponentModel.swift */; };
		D58478D21C440568006EBA49 /* Spots.framework in Frameworks */ = {isa = PBXBuildFile; fileRef = D58478C81C440567006EBA49 /* Spots.framework */; };
		D58478E71C440645006EBA49 /* TestComponentModel.swift in Sources */ = {isa = PBXBuildFile; fileRef = D584782B1C43FF34006EBA49 /* TestComponentModel.swift */; };
		D58478ED1C440726006EBA49 /* Tailor.framework in Frameworks */ = {isa = PBXBuildFile; fileRef = D58478E91C440726006EBA49 /* Tailor.framework */; };
		D58478F91C44076B006EBA49 /* Tailor.framework in Frameworks */ = {isa = PBXBuildFile; fileRef = D58478F71C44076B006EBA49 /* Tailor.framework */; };
		D5D282671E54710D004BF251 /* ViewState.swift in Sources */ = {isa = PBXBuildFile; fileRef = D5D282661E54710D004BF251 /* ViewState.swift */; };
		D5D282681E54710D004BF251 /* ViewState.swift in Sources */ = {isa = PBXBuildFile; fileRef = D5D282661E54710D004BF251 /* ViewState.swift */; };
		D5D282691E54710D004BF251 /* ViewState.swift in Sources */ = {isa = PBXBuildFile; fileRef = D5D282661E54710D004BF251 /* ViewState.swift */; };
		D5D2826B1E547219004BF251 /* ViewStateDelegate.swift in Sources */ = {isa = PBXBuildFile; fileRef = D5D2826A1E547219004BF251 /* ViewStateDelegate.swift */; };
		D5D2826C1E547219004BF251 /* ViewStateDelegate.swift in Sources */ = {isa = PBXBuildFile; fileRef = D5D2826A1E547219004BF251 /* ViewStateDelegate.swift */; };
		D5D2826D1E547219004BF251 /* ViewStateDelegate.swift in Sources */ = {isa = PBXBuildFile; fileRef = D5D2826A1E547219004BF251 /* ViewStateDelegate.swift */; };
		D5D2826F1E5474E0004BF251 /* Cell.swift in Sources */ = {isa = PBXBuildFile; fileRef = D5D2826E1E5474E0004BF251 /* Cell.swift */; };
		D5D282701E5474E0004BF251 /* Cell.swift in Sources */ = {isa = PBXBuildFile; fileRef = D5D2826E1E5474E0004BF251 /* Cell.swift */; };
		D5D282711E5474E0004BF251 /* Cell.swift in Sources */ = {isa = PBXBuildFile; fileRef = D5D2826E1E5474E0004BF251 /* Cell.swift */; };
		D5D282731E54773C004BF251 /* TestListWrapper.swift in Sources */ = {isa = PBXBuildFile; fileRef = D5D282721E54773C004BF251 /* TestListWrapper.swift */; };
		D5D282741E547742004BF251 /* TestListWrapper.swift in Sources */ = {isa = PBXBuildFile; fileRef = D5D282721E54773C004BF251 /* TestListWrapper.swift */; };
		D5D282761E547D1D004BF251 /* TestGridWrapper.swift in Sources */ = {isa = PBXBuildFile; fileRef = D5D282751E547D1D004BF251 /* TestGridWrapper.swift */; };
/* End PBXBuildFile section */

/* Begin PBXContainerItemProxy section */
		BD53211E1DBD38EC007D6C25 /* PBXContainerItemProxy */ = {
			isa = PBXContainerItemProxy;
			containerPortal = D58478001C43FEB8006EBA49 /* Project object */;
			proxyType = 1;
			remoteGlobalIDString = BD7396FD1D718CD2000AF2DE;
			remoteInfo = "Spots-tvOS";
		};
		D55B7B261E423B86000125C8 /* PBXContainerItemProxy */ = {
			isa = PBXContainerItemProxy;
			containerPortal = D58478001C43FEB8006EBA49 /* Project object */;
			proxyType = 1;
			remoteGlobalIDString = D58478081C43FEB8006EBA49;
			remoteInfo = Spots;
		};
		D55B7B4A1E423BAA000125C8 /* PBXContainerItemProxy */ = {
			isa = PBXContainerItemProxy;
			containerPortal = D58478001C43FEB8006EBA49 /* Project object */;
			proxyType = 1;
			remoteGlobalIDString = D55B7AA51E423122000125C8;
			remoteInfo = "RxSpots-iOS";
		};
		D58478151C43FEB9006EBA49 /* PBXContainerItemProxy */ = {
			isa = PBXContainerItemProxy;
			containerPortal = D58478001C43FEB8006EBA49 /* Project object */;
			proxyType = 1;
			remoteGlobalIDString = D58478081C43FEB8006EBA49;
			remoteInfo = Spots;
		};
		D58478D31C440568006EBA49 /* PBXContainerItemProxy */ = {
			isa = PBXContainerItemProxy;
			containerPortal = D58478001C43FEB8006EBA49 /* Project object */;
			proxyType = 1;
			remoteGlobalIDString = D58478C71C440567006EBA49;
			remoteInfo = "Spots-Mac";
		};
/* End PBXContainerItemProxy section */

/* Begin PBXFileReference section */
		52CD42791E4477C800187E09 /* PageIndicatorPlacement.swift */ = {isa = PBXFileReference; fileEncoding = 4; lastKnownFileType = sourcecode.swift; path = PageIndicatorPlacement.swift; sourceTree = "<group>"; };
		BD01BD0D1DAEA464009C10FF /* TestParser.swift */ = {isa = PBXFileReference; fileEncoding = 4; lastKnownFileType = sourcecode.swift; path = TestParser.swift; sourceTree = "<group>"; };
		BD0AF3511E83CC53008795C3 /* UserInterface+Extensions.swift */ = {isa = PBXFileReference; fileEncoding = 4; lastKnownFileType = sourcecode.swift; path = "UserInterface+Extensions.swift"; sourceTree = "<group>"; };
		BD10D5211D79533C00DF8E9B /* TestViewModelExtensions.swift */ = {isa = PBXFileReference; fileEncoding = 4; lastKnownFileType = sourcecode.swift; path = TestViewModelExtensions.swift; sourceTree = "<group>"; };
		BD129E3A1D7B2DE2009AC164 /* Info-tvOS.plist */ = {isa = PBXFileReference; lastKnownFileType = text.plist.xml; path = "Info-tvOS.plist"; sourceTree = "<group>"; };
		BD165A361E6EAAA60023AF82 /* TestSpot.swift */ = {isa = PBXFileReference; fileEncoding = 4; lastKnownFileType = sourcecode.swift; path = TestSpot.swift; sourceTree = "<group>"; };
		BD165A381E6EAD750023AF82 /* HelperViews.swift */ = {isa = PBXFileReference; fileEncoding = 4; lastKnownFileType = sourcecode.swift; path = HelperViews.swift; sourceTree = "<group>"; };
		BD165A3A1E6EAF310023AF82 /* ComponentFlowLayout.swift */ = {isa = PBXFileReference; fileEncoding = 4; lastKnownFileType = sourcecode.swift; path = ComponentFlowLayout.swift; sourceTree = "<group>"; };
		BD1D17241EA89A36000DBCF8 /* SpotsRefreshControl.swift */ = {isa = PBXFileReference; fileEncoding = 4; lastKnownFileType = sourcecode.swift; path = SpotsRefreshControl.swift; sourceTree = "<group>"; };
		BD1F9E0E1EA39DFD009C018B /* SpotsController+iOS+Extensions.swift */ = {isa = PBXFileReference; fileEncoding = 4; lastKnownFileType = sourcecode.swift; path = "SpotsController+iOS+Extensions.swift"; sourceTree = "<group>"; };
		BD1F9E101EA39ED9009C018B /* Mappable+Extensions.swift */ = {isa = PBXFileReference; fileEncoding = 4; lastKnownFileType = sourcecode.swift; path = "Mappable+Extensions.swift"; sourceTree = "<group>"; };
		BD1F9E141EA39F02009C018B /* Array+Extensions.swift */ = {isa = PBXFileReference; fileEncoding = 4; lastKnownFileType = sourcecode.swift; path = "Array+Extensions.swift"; sourceTree = "<group>"; };
		BD1F9E181EA39F2E009C018B /* Dictionary+Extensions.swift */ = {isa = PBXFileReference; fileEncoding = 4; lastKnownFileType = sourcecode.swift; path = "Dictionary+Extensions.swift"; sourceTree = "<group>"; };
		BD21C2511E4358B900FE2B26 /* ComponentFlowLayoutTests.swift */ = {isa = PBXFileReference; fileEncoding = 4; lastKnownFileType = sourcecode.swift; path = ComponentFlowLayoutTests.swift; sourceTree = "<group>"; };
		BD24030B1E4B981A005BAA19 /* Component.swift */ = {isa = PBXFileReference; fileEncoding = 4; lastKnownFileType = sourcecode.swift; path = Component.swift; sourceTree = "<group>"; };
		BD2403101E4B9A02005BAA19 /* Component.swift */ = {isa = PBXFileReference; fileEncoding = 4; lastKnownFileType = sourcecode.swift; path = Component.swift; sourceTree = "<group>"; };
		BD31BB991EA6208600D1FC8A /* DelegateConfigurationClosureTests.swift */ = {isa = PBXFileReference; fileEncoding = 4; lastKnownFileType = sourcecode.swift; path = DelegateConfigurationClosureTests.swift; sourceTree = "<group>"; };
		BD4295541D81D39700E07E1C /* TestComponentiOS.swift */ = {isa = PBXFileReference; fileEncoding = 4; lastKnownFileType = sourcecode.swift; path = TestComponentiOS.swift; sourceTree = "<group>"; };
		BD42CA841E4C9B2600A86E3B /* ComponentTests.swift */ = {isa = PBXFileReference; fileEncoding = 4; lastKnownFileType = sourcecode.swift; path = ComponentTests.swift; sourceTree = "<group>"; };
		BD44D1E21EADC48200F7205E /* HeaderMode.swift */ = {isa = PBXFileReference; fileEncoding = 4; lastKnownFileType = sourcecode.swift; path = HeaderMode.swift; sourceTree = "<group>"; };
		BD45D9861E30906300C2D6B2 /* TestLayout.swift */ = {isa = PBXFileReference; fileEncoding = 4; lastKnownFileType = sourcecode.swift; path = TestLayout.swift; sourceTree = "<group>"; };
		BD45D98A1E30909700C2D6B2 /* TestLayoutExtensions.swift */ = {isa = PBXFileReference; fileEncoding = 4; lastKnownFileType = sourcecode.swift; path = TestLayoutExtensions.swift; sourceTree = "<group>"; };
		BD45D98E1E30935500C2D6B2 /* TestLayoutExtensions.swift */ = {isa = PBXFileReference; fileEncoding = 4; lastKnownFileType = sourcecode.swift; path = TestLayoutExtensions.swift; sourceTree = "<group>"; };
		BD45D9941E30A8A000C2D6B2 /* InsetTests.swift */ = {isa = PBXFileReference; fileEncoding = 4; lastKnownFileType = sourcecode.swift; path = InsetTests.swift; sourceTree = "<group>"; };
		BD45D9981E30B0F700C2D6B2 /* README.md */ = {isa = PBXFileReference; lastKnownFileType = net.daringfireball.markdown; path = README.md; sourceTree = "<group>"; };
		BD45D9991E30B0F700C2D6B2 /* Spots.podspec */ = {isa = PBXFileReference; explicitFileType = text.script.ruby; path = Spots.podspec; sourceTree = "<group>"; };
		BD5CF7361E8B7C57006CC281 /* ComponentResize.swift */ = {isa = PBXFileReference; fileEncoding = 4; lastKnownFileType = sourcecode.swift; path = ComponentResize.swift; sourceTree = "<group>"; };
		BD5FC7DE1E857AD900D03038 /* FlippedView.swift */ = {isa = PBXFileReference; fileEncoding = 4; lastKnownFileType = sourcecode.swift; path = FlippedView.swift; sourceTree = "<group>"; };
		BD650CF51ECAC2C100DFD220 /* ItemConfigurableComputeSizeTests.swift */ = {isa = PBXFileReference; fileEncoding = 4; lastKnownFileType = sourcecode.swift; path = ItemConfigurableComputeSizeTests.swift; sourceTree = "<group>"; };
		BD677E841DC616B2006D1654 /* ComponentSharedTests.swift */ = {isa = PBXFileReference; fileEncoding = 4; lastKnownFileType = sourcecode.swift; path = ComponentSharedTests.swift; sourceTree = "<group>"; };
		BD677E881DC61EFC006D1654 /* TestStateCache.swift */ = {isa = PBXFileReference; fileEncoding = 4; lastKnownFileType = sourcecode.swift; path = TestStateCache.swift; sourceTree = "<group>"; };
		BD677E8C1DC62575006D1654 /* TestUIViewControllerExtensions.swift */ = {isa = PBXFileReference; fileEncoding = 4; lastKnownFileType = sourcecode.swift; path = TestUIViewControllerExtensions.swift; sourceTree = "<group>"; };
		BD677E8E1DC65D63006D1654 /* Helpers.swift */ = {isa = PBXFileReference; fileEncoding = 4; lastKnownFileType = sourcecode.swift; lineEnding = 0; path = Helpers.swift; sourceTree = "<group>"; xcLanguageSpecificationIdentifier = xcode.lang.swift; };
		BD6CB2631ED71C4900FC78C8 /* SpotsScrollViewTests.swift */ = {isa = PBXFileReference; fileEncoding = 4; lastKnownFileType = sourcecode.swift; path = SpotsScrollViewTests.swift; sourceTree = "<group>"; };
		BD6FBEEF1E12B5F000AA58BD /* TestComposition.swift */ = {isa = PBXFileReference; fileEncoding = 4; lastKnownFileType = sourcecode.swift; path = TestComposition.swift; sourceTree = "<group>"; };
		BD73972F1D718CD2000AF2DE /* Spots.framework */ = {isa = PBXFileReference; explicitFileType = wrapper.framework; includeInIndex = 0; path = Spots.framework; sourceTree = BUILT_PRODUCTS_DIR; };
		BD7397461D718CDB000AF2DE /* Spots-tvOS-Tests.xctest */ = {isa = PBXFileReference; explicitFileType = wrapper.cfbundle; includeInIndex = 0; path = "Spots-tvOS-Tests.xctest"; sourceTree = BUILT_PRODUCTS_DIR; };
		BD77D1F31E8537E80075A3FC /* ComponentModelDiff.swift */ = {isa = PBXFileReference; fileEncoding = 4; lastKnownFileType = sourcecode.swift; path = ComponentModelDiff.swift; sourceTree = "<group>"; };
		BD77D1F71E8538080075A3FC /* ComponentModelKind.swift */ = {isa = PBXFileReference; fileEncoding = 4; lastKnownFileType = sourcecode.swift; path = ComponentModelKind.swift; sourceTree = "<group>"; };
		BD77D1FB1E85382D0075A3FC /* ComponentModel+Equatable.swift */ = {isa = PBXFileReference; fileEncoding = 4; lastKnownFileType = sourcecode.swift; path = "ComponentModel+Equatable.swift"; sourceTree = "<group>"; };
		BD798EF31EA28F200069EFB7 /* SpotsControllerManager.swift */ = {isa = PBXFileReference; fileEncoding = 4; lastKnownFileType = sourcecode.swift; path = SpotsControllerManager.swift; sourceTree = "<group>"; };
		BD798EF71EA2A1320069EFB7 /* TestSpotsControllerManager.swift */ = {isa = PBXFileReference; fileEncoding = 4; lastKnownFileType = sourcecode.swift; path = TestSpotsControllerManager.swift; sourceTree = "<group>"; };
		BD99824B1EA93684000A6FD4 /* ViewPreparer.swift */ = {isa = PBXFileReference; fileEncoding = 4; lastKnownFileType = sourcecode.swift; path = ViewPreparer.swift; sourceTree = "<group>"; };
		BD9ECEB41E6EC6A7003E4388 /* Component+macOS+List.swift */ = {isa = PBXFileReference; fileEncoding = 4; lastKnownFileType = sourcecode.swift; path = "Component+macOS+List.swift"; sourceTree = "<group>"; };
		BD9ECEB61E6EC6B4003E4388 /* Component+macOS+Carousel.swift */ = {isa = PBXFileReference; fileEncoding = 4; lastKnownFileType = sourcecode.swift; path = "Component+macOS+Carousel.swift"; sourceTree = "<group>"; };
		BD9ECEB91E6EC6D1003E4388 /* Component+macOS+Grid.swift */ = {isa = PBXFileReference; fileEncoding = 4; lastKnownFileType = sourcecode.swift; path = "Component+macOS+Grid.swift"; sourceTree = "<group>"; };
		BD9ECEBB1E6EC82D003E4388 /* Component+macOS+HeaderFooter.swift */ = {isa = PBXFileReference; fileEncoding = 4; lastKnownFileType = sourcecode.swift; path = "Component+macOS+HeaderFooter.swift"; sourceTree = "<group>"; };
		BD9ECEBD1E6EC8A5003E4388 /* Component+iOS+Carousel.swift */ = {isa = PBXFileReference; fileEncoding = 4; lastKnownFileType = sourcecode.swift; path = "Component+iOS+Carousel.swift"; sourceTree = "<group>"; };
		BD9ECEC01E6EC8AF003E4388 /* Component+iOS+Grid.swift */ = {isa = PBXFileReference; fileEncoding = 4; lastKnownFileType = sourcecode.swift; path = "Component+iOS+Grid.swift"; sourceTree = "<group>"; };
		BD9ECEC31E6EC8B8003E4388 /* Component+iOS+List.swift */ = {isa = PBXFileReference; fileEncoding = 4; lastKnownFileType = sourcecode.swift; path = "Component+iOS+List.swift"; sourceTree = "<group>"; };
		BD9ECEC61E6EC8C4003E4388 /* Component+iOS+HeaderFooter.swift */ = {isa = PBXFileReference; fileEncoding = 4; lastKnownFileType = sourcecode.swift; path = "Component+iOS+HeaderFooter.swift"; sourceTree = "<group>"; };
		BDA25E8F1EB5070F002B21C0 /* Wrappable+macOS.swift */ = {isa = PBXFileReference; fileEncoding = 4; lastKnownFileType = sourcecode.swift; path = "Wrappable+macOS.swift"; sourceTree = "<group>"; };
		BDA3D96B1EC6F1A400141227 /* ItemManager.swift */ = {isa = PBXFileReference; fileEncoding = 4; lastKnownFileType = sourcecode.swift; path = ItemManager.swift; sourceTree = "<group>"; };
		BDAD84831E3E701B008289AE /* CarouselSpotHeader.swift */ = {isa = PBXFileReference; fileEncoding = 4; lastKnownFileType = sourcecode.swift; path = CarouselSpotHeader.swift; sourceTree = "<group>"; };
		BDAD84841E3E701B008289AE /* SpotsController.swift */ = {isa = PBXFileReference; fileEncoding = 4; lastKnownFileType = sourcecode.swift; lineEnding = 0; path = SpotsController.swift; sourceTree = "<group>"; };
		BDAD84851E3E701B008289AE /* ComponentFlowLayout.swift */ = {isa = PBXFileReference; fileEncoding = 4; lastKnownFileType = sourcecode.swift; path = ComponentFlowLayout.swift; sourceTree = "<group>"; };
		BDAD84871E3E701C008289AE /* GridHeaderFooterWrapper.swift */ = {isa = PBXFileReference; fileEncoding = 4; lastKnownFileType = sourcecode.swift; path = GridHeaderFooterWrapper.swift; sourceTree = "<group>"; };
		BDAD848A1E3E701C008289AE /* GridWrapper.swift */ = {isa = PBXFileReference; fileEncoding = 4; lastKnownFileType = sourcecode.swift; path = GridWrapper.swift; sourceTree = "<group>"; };
		BDAD848C1E3E701C008289AE /* ListHeaderFooterWrapper.swift */ = {isa = PBXFileReference; fileEncoding = 4; lastKnownFileType = sourcecode.swift; path = ListHeaderFooterWrapper.swift; sourceTree = "<group>"; };
		BDAD848E1E3E701C008289AE /* DefaultItemView.swift */ = {isa = PBXFileReference; fileEncoding = 4; lastKnownFileType = sourcecode.swift; path = DefaultItemView.swift; sourceTree = "<group>"; };
		BDAD848F1E3E701C008289AE /* ListWrapper.swift */ = {isa = PBXFileReference; fileEncoding = 4; lastKnownFileType = sourcecode.swift; path = ListWrapper.swift; sourceTree = "<group>"; };
		BDAD84921E3E701C008289AE /* SpotsContentView.swift */ = {isa = PBXFileReference; fileEncoding = 4; lastKnownFileType = sourcecode.swift; path = SpotsContentView.swift; sourceTree = "<group>"; };
		BDAD84931E3E701C008289AE /* SpotsScrollView.swift */ = {isa = PBXFileReference; fileEncoding = 4; lastKnownFileType = sourcecode.swift; path = SpotsScrollView.swift; sourceTree = "<group>"; };
		BDAD84971E3E701C008289AE /* SpotsController+UIScrollViewDelegate.swift */ = {isa = PBXFileReference; fileEncoding = 4; lastKnownFileType = sourcecode.swift; path = "SpotsController+UIScrollViewDelegate.swift"; sourceTree = "<group>"; };
		BDAD84981E3E701C008289AE /* DataSource+iOS+Extensions.swift */ = {isa = PBXFileReference; fileEncoding = 4; lastKnownFileType = sourcecode.swift; path = "DataSource+iOS+Extensions.swift"; sourceTree = "<group>"; };
		BDAD84991E3E701C008289AE /* Delegate+iOS+Extensions.swift */ = {isa = PBXFileReference; fileEncoding = 4; lastKnownFileType = sourcecode.swift; path = "Delegate+iOS+Extensions.swift"; sourceTree = "<group>"; };
		BDAD849B1E3E701C008289AE /* Inset+iOS.swift */ = {isa = PBXFileReference; fileEncoding = 4; lastKnownFileType = sourcecode.swift; path = "Inset+iOS.swift"; sourceTree = "<group>"; };
		BDAD849D1E3E701C008289AE /* Layout+iOS.swift */ = {isa = PBXFileReference; fileEncoding = 4; lastKnownFileType = sourcecode.swift; path = "Layout+iOS.swift"; sourceTree = "<group>"; };
		BDAD849F1E3E701C008289AE /* UICollectionView+UserInterface.swift */ = {isa = PBXFileReference; fileEncoding = 4; lastKnownFileType = sourcecode.swift; path = "UICollectionView+UserInterface.swift"; sourceTree = "<group>"; };
		BDAD84A01E3E701C008289AE /* UITableView+UserInterface.swift */ = {isa = PBXFileReference; fileEncoding = 4; lastKnownFileType = sourcecode.swift; path = "UITableView+UserInterface.swift"; sourceTree = "<group>"; };
		BDAD84A11E3E701C008289AE /* UIViewController+Extensions.swift */ = {isa = PBXFileReference; fileEncoding = 4; lastKnownFileType = sourcecode.swift; path = "UIViewController+Extensions.swift"; sourceTree = "<group>"; };
		BDAD84E91E3E7025008289AE /* SpotsController.swift */ = {isa = PBXFileReference; fileEncoding = 4; lastKnownFileType = sourcecode.swift; path = SpotsController.swift; sourceTree = "<group>"; };
		BDAD84EE1E3E7025008289AE /* GridWrapper.swift */ = {isa = PBXFileReference; fileEncoding = 4; lastKnownFileType = sourcecode.swift; path = GridWrapper.swift; sourceTree = "<group>"; };
		BDAD84F21E3E7025008289AE /* DefaultItemView.swift */ = {isa = PBXFileReference; fileEncoding = 4; lastKnownFileType = sourcecode.swift; path = DefaultItemView.swift; sourceTree = "<group>"; };
		BDAD84F31E3E7025008289AE /* ListWrapper.swift */ = {isa = PBXFileReference; fileEncoding = 4; lastKnownFileType = sourcecode.swift; path = ListWrapper.swift; sourceTree = "<group>"; };
		BDAD84F41E3E7025008289AE /* NoScrollView.swift */ = {isa = PBXFileReference; fileEncoding = 4; lastKnownFileType = sourcecode.swift; path = NoScrollView.swift; sourceTree = "<group>"; };
		BDAD84F71E3E7025008289AE /* SpotsContentView.swift */ = {isa = PBXFileReference; fileEncoding = 4; lastKnownFileType = sourcecode.swift; path = SpotsContentView.swift; sourceTree = "<group>"; };
		BDAD84F81E3E7025008289AE /* SpotsScrollView.swift */ = {isa = PBXFileReference; fileEncoding = 4; lastKnownFileType = sourcecode.swift; path = SpotsScrollView.swift; sourceTree = "<group>"; };
		BDAD84FB1E3E7025008289AE /* DataSource+macOS+Extensions.swift */ = {isa = PBXFileReference; fileEncoding = 4; lastKnownFileType = sourcecode.swift; path = "DataSource+macOS+Extensions.swift"; sourceTree = "<group>"; };
		BDAD84FC1E3E7025008289AE /* Delegate+macOS+Extensions.swift */ = {isa = PBXFileReference; fileEncoding = 4; lastKnownFileType = sourcecode.swift; path = "Delegate+macOS+Extensions.swift"; sourceTree = "<group>"; };
		BDAD84FE1E3E7025008289AE /* Inset+macOS.swift */ = {isa = PBXFileReference; fileEncoding = 4; lastKnownFileType = sourcecode.swift; path = "Inset+macOS.swift"; sourceTree = "<group>"; };
		BDAD84FF1E3E7025008289AE /* Layout+macOS.swift */ = {isa = PBXFileReference; fileEncoding = 4; lastKnownFileType = sourcecode.swift; path = "Layout+macOS.swift"; sourceTree = "<group>"; };
		BDAD85011E3E7025008289AE /* NSCollectionView+UserInterface.swift */ = {isa = PBXFileReference; fileEncoding = 4; lastKnownFileType = sourcecode.swift; path = "NSCollectionView+UserInterface.swift"; sourceTree = "<group>"; };
		BDAD85021E3E7025008289AE /* NSScrollView+Extensions.swift */ = {isa = PBXFileReference; fileEncoding = 4; lastKnownFileType = sourcecode.swift; path = "NSScrollView+Extensions.swift"; sourceTree = "<group>"; };
		BDAD85031E3E7025008289AE /* NSTableView+UserInterface.swift */ = {isa = PBXFileReference; fileEncoding = 4; lastKnownFileType = sourcecode.swift; path = "NSTableView+UserInterface.swift"; sourceTree = "<group>"; };
		BDAD85061E3E7025008289AE /* ComponentView.swift */ = {isa = PBXFileReference; fileEncoding = 4; lastKnownFileType = sourcecode.swift; path = ComponentView.swift; sourceTree = "<group>"; };
		BDAD852B1E3E7032008289AE /* CompositeComponent.swift */ = {isa = PBXFileReference; fileEncoding = 4; lastKnownFileType = sourcecode.swift; path = CompositeComponent.swift; sourceTree = "<group>"; };
		BDAD852C1E3E7032008289AE /* DataSource.swift */ = {isa = PBXFileReference; fileEncoding = 4; lastKnownFileType = sourcecode.swift; path = DataSource.swift; sourceTree = "<group>"; };
		BDAD852D1E3E7032008289AE /* Delegate.swift */ = {isa = PBXFileReference; fileEncoding = 4; lastKnownFileType = sourcecode.swift; path = Delegate.swift; sourceTree = "<group>"; };
		BDAD85311E3E7032008289AE /* Animation.swift */ = {isa = PBXFileReference; fileEncoding = 4; lastKnownFileType = sourcecode.swift; path = Animation.swift; sourceTree = "<group>"; };
		BDAD85321E3E7032008289AE /* Paginate.swift */ = {isa = PBXFileReference; fileEncoding = 4; lastKnownFileType = sourcecode.swift; path = Paginate.swift; sourceTree = "<group>"; };
		BDAD85331E3E7032008289AE /* RegistryType.swift */ = {isa = PBXFileReference; fileEncoding = 4; lastKnownFileType = sourcecode.swift; path = RegistryType.swift; sourceTree = "<group>"; };
		BDAD85351E3E7032008289AE /* CarouselScrollDelegate+Extensions.swift */ = {isa = PBXFileReference; fileEncoding = 4; lastKnownFileType = sourcecode.swift; path = "CarouselScrollDelegate+Extensions.swift"; sourceTree = "<group>"; };
		BDAD85361E3E7032008289AE /* Component+Extensions.swift */ = {isa = PBXFileReference; fileEncoding = 4; lastKnownFileType = sourcecode.swift; path = "Component+Extensions.swift"; sourceTree = "<group>"; };
		BDAD85381E3E7032008289AE /* Item+Extensions.swift */ = {isa = PBXFileReference; fileEncoding = 4; lastKnownFileType = sourcecode.swift; lineEnding = 0; path = "Item+Extensions.swift"; sourceTree = "<group>"; xcLanguageSpecificationIdentifier = xcode.lang.swift; };
		BDAD853A1E3E7032008289AE /* ScrollDelegate+Extensions.swift */ = {isa = PBXFileReference; fileEncoding = 4; lastKnownFileType = sourcecode.swift; path = "ScrollDelegate+Extensions.swift"; sourceTree = "<group>"; };
		BDAD853B1E3E7032008289AE /* Component+Core.swift */ = {isa = PBXFileReference; fileEncoding = 4; lastKnownFileType = sourcecode.swift; path = "Component+Core.swift"; sourceTree = "<group>"; };
		BDAD853C1E3E7032008289AE /* Component+Mutation.swift */ = {isa = PBXFileReference; fileEncoding = 4; lastKnownFileType = sourcecode.swift; path = "Component+Mutation.swift"; sourceTree = "<group>"; };
		BDAD853D1E3E7032008289AE /* ItemConfigurable+Extensions.swift */ = {isa = PBXFileReference; fileEncoding = 4; lastKnownFileType = sourcecode.swift; path = "ItemConfigurable+Extensions.swift"; sourceTree = "<group>"; };
		BDAD853E1E3E7032008289AE /* ComponentDelegate+Extensions.swift */ = {isa = PBXFileReference; fileEncoding = 4; lastKnownFileType = sourcecode.swift; path = "ComponentDelegate+Extensions.swift"; sourceTree = "<group>"; };
		BDAD853F1E3E7032008289AE /* SpotsController+Extensions.swift */ = {isa = PBXFileReference; fileEncoding = 4; lastKnownFileType = sourcecode.swift; path = "SpotsController+Extensions.swift"; sourceTree = "<group>"; };
		BDAD85401E3E7032008289AE /* SpotsController+LiveEditing.swift */ = {isa = PBXFileReference; fileEncoding = 4; lastKnownFileType = sourcecode.swift; path = "SpotsController+LiveEditing.swift"; sourceTree = "<group>"; };
		BDAD85411E3E7032008289AE /* SpotsController+SpotsControllerManager.swift */ = {isa = PBXFileReference; fileEncoding = 4; lastKnownFileType = sourcecode.swift; path = "SpotsController+SpotsControllerManager.swift"; sourceTree = "<group>"; };
		BDAD85431E3E7032008289AE /* Wrappable+Extensions.swift */ = {isa = PBXFileReference; fileEncoding = 4; lastKnownFileType = sourcecode.swift; path = "Wrappable+Extensions.swift"; sourceTree = "<group>"; };
		BDAD85451E3E7032008289AE /* CarouselScrollDelegate.swift */ = {isa = PBXFileReference; fileEncoding = 4; lastKnownFileType = sourcecode.swift; path = CarouselScrollDelegate.swift; sourceTree = "<group>"; };
		BDAD854A1E3E7032008289AE /* RefreshDelegate.swift */ = {isa = PBXFileReference; fileEncoding = 4; lastKnownFileType = sourcecode.swift; path = RefreshDelegate.swift; sourceTree = "<group>"; };
		BDAD854B1E3E7032008289AE /* ScrollDelegate.swift */ = {isa = PBXFileReference; fileEncoding = 4; lastKnownFileType = sourcecode.swift; path = ScrollDelegate.swift; sourceTree = "<group>"; };
		BDAD854E1E3E7032008289AE /* ComponentDelegate.swift */ = {isa = PBXFileReference; fileEncoding = 4; lastKnownFileType = sourcecode.swift; path = ComponentDelegate.swift; sourceTree = "<group>"; };
		BDAD854F1E3E7032008289AE /* ComponentFocusDelegate.swift */ = {isa = PBXFileReference; fileEncoding = 4; lastKnownFileType = sourcecode.swift; path = ComponentFocusDelegate.swift; sourceTree = "<group>"; };
		BDAD85501E3E7032008289AE /* SpotsProtocol.swift */ = {isa = PBXFileReference; fileEncoding = 4; lastKnownFileType = sourcecode.swift; path = SpotsProtocol.swift; sourceTree = "<group>"; };
		BDAD85511E3E7032008289AE /* UserInterface.swift */ = {isa = PBXFileReference; fileEncoding = 4; lastKnownFileType = sourcecode.swift; path = UserInterface.swift; sourceTree = "<group>"; };
		BDAD85531E3E7032008289AE /* Wrappable.swift */ = {isa = PBXFileReference; fileEncoding = 4; lastKnownFileType = sourcecode.swift; path = Wrappable.swift; sourceTree = "<group>"; };
		BDAD85551E3E7032008289AE /* ComponentModel.swift */ = {isa = PBXFileReference; fileEncoding = 4; lastKnownFileType = sourcecode.swift; lineEnding = 0; path = ComponentModel.swift; sourceTree = "<group>"; };
		BDAD85561E3E7032008289AE /* Configuration.swift */ = {isa = PBXFileReference; fileEncoding = 4; lastKnownFileType = sourcecode.swift; lineEnding = 0; path = Configuration.swift; sourceTree = "<group>"; };
		BDAD85571E3E7032008289AE /* Dispatch.swift */ = {isa = PBXFileReference; fileEncoding = 4; lastKnownFileType = sourcecode.swift; path = Dispatch.swift; sourceTree = "<group>"; };
		BDAD85591E3E7032008289AE /* Inset.swift */ = {isa = PBXFileReference; fileEncoding = 4; lastKnownFileType = sourcecode.swift; lineEnding = 0; path = Inset.swift; sourceTree = "<group>"; };
		BDAD855A1E3E7032008289AE /* Interaction.swift */ = {isa = PBXFileReference; fileEncoding = 4; lastKnownFileType = sourcecode.swift; path = Interaction.swift; sourceTree = "<group>"; };
		BDAD855B1E3E7032008289AE /* Layout.swift */ = {isa = PBXFileReference; fileEncoding = 4; lastKnownFileType = sourcecode.swift; lineEnding = 0; path = Layout.swift; sourceTree = "<group>"; };
		BDAD855C1E3E7032008289AE /* Parser.swift */ = {isa = PBXFileReference; fileEncoding = 4; lastKnownFileType = sourcecode.swift; path = Parser.swift; sourceTree = "<group>"; };
		BDAD855D1E3E7032008289AE /* Registry.swift */ = {isa = PBXFileReference; fileEncoding = 4; lastKnownFileType = sourcecode.swift; path = Registry.swift; sourceTree = "<group>"; };
		BDAD855E1E3E7032008289AE /* StateCache.swift */ = {isa = PBXFileReference; fileEncoding = 4; lastKnownFileType = sourcecode.swift; path = StateCache.swift; sourceTree = "<group>"; };
		BDAD855F1E3E7032008289AE /* TypeAlias.swift */ = {isa = PBXFileReference; fileEncoding = 4; lastKnownFileType = sourcecode.swift; path = TypeAlias.swift; sourceTree = "<group>"; };
		BDAD85F51E3E703A008289AE /* Component+tvOS.swift */ = {isa = PBXFileReference; fileEncoding = 4; lastKnownFileType = sourcecode.swift; path = "Component+tvOS.swift"; sourceTree = "<group>"; };
		BDB1F8AE1E5D91BE0064F64B /* ComponentHorizontallyScrollable.swift */ = {isa = PBXFileReference; fileEncoding = 4; lastKnownFileType = sourcecode.swift; path = ComponentHorizontallyScrollable.swift; sourceTree = "<group>"; };
		BDB1F8B21E5D921F0064F64B /* CoreComponent+Extensions+iOS.swift */ = {isa = PBXFileReference; fileEncoding = 4; lastKnownFileType = sourcecode.swift; path = "CoreComponent+Extensions+iOS.swift"; sourceTree = "<group>"; };
		BDB1FCB91ECEE6140042ED61 /* ComponentFlowLayoutTests.swift */ = {isa = PBXFileReference; fileEncoding = 4; lastKnownFileType = sourcecode.swift; path = ComponentFlowLayoutTests.swift; sourceTree = "<group>"; };
		BDB1FCBB1ED060FF0042ED61 /* ComponentCollectionView.swift */ = {isa = PBXFileReference; fileEncoding = 4; lastKnownFileType = sourcecode.swift; path = ComponentCollectionView.swift; sourceTree = "<group>"; };
		BDB648551D75EF150041449A /* Info-tvOS.plist */ = {isa = PBXFileReference; lastKnownFileType = text.plist.xml; path = "Info-tvOS.plist"; sourceTree = "<group>"; };
		BDB8D5921E4DFADC00220BC3 /* TestItem.swift */ = {isa = PBXFileReference; fileEncoding = 4; lastKnownFileType = sourcecode.swift; path = TestItem.swift; sourceTree = "<group>"; };
		BDB8D5991E51C4FE00220BC3 /* Delegate+iOS+UIScrollView.swift */ = {isa = PBXFileReference; fileEncoding = 4; lastKnownFileType = sourcecode.swift; path = "Delegate+iOS+UIScrollView.swift"; sourceTree = "<group>"; };
		BDCA3CF21E8295EB00A98A76 /* TestUserInterface.swift */ = {isa = PBXFileReference; fileEncoding = 4; lastKnownFileType = sourcecode.swift; path = TestUserInterface.swift; sourceTree = "<group>"; };
		BDCFCD401DCA7EFF0047E84C /* TestSpotsController.swift */ = {isa = PBXFileReference; fileEncoding = 4; lastKnownFileType = sourcecode.swift; path = TestSpotsController.swift; sourceTree = "<group>"; };
		BDD63FAB1D941A80008E885A /* Tailor.framework */ = {isa = PBXFileReference; lastKnownFileType = wrapper.framework; name = Tailor.framework; path = Carthage/Build/tvOS/Tailor.framework; sourceTree = "<group>"; };
		BDDCF6D51E4DF911004B38C4 /* Item.swift */ = {isa = PBXFileReference; fileEncoding = 4; lastKnownFileType = sourcecode.swift; path = Item.swift; sourceTree = "<group>"; };
		BDDCF6DA1E4DF91F004B38C4 /* Indexable.swift */ = {isa = PBXFileReference; fileEncoding = 4; lastKnownFileType = sourcecode.swift; path = Indexable.swift; sourceTree = "<group>"; };
		BDDCF6DF1E4DF927004B38C4 /* ItemConfigurable.swift */ = {isa = PBXFileReference; fileEncoding = 4; lastKnownFileType = sourcecode.swift; path = ItemConfigurable.swift; sourceTree = "<group>"; };
		BDDCF6E41E4DF92F004B38C4 /* StringConvertible.swift */ = {isa = PBXFileReference; fileEncoding = 4; lastKnownFileType = sourcecode.swift; path = StringConvertible.swift; sourceTree = "<group>"; };
		BDDCF6EE1E4DF93D004B38C4 /* DictionaryConvertible.swift */ = {isa = PBXFileReference; fileEncoding = 4; lastKnownFileType = sourcecode.swift; path = DictionaryConvertible.swift; sourceTree = "<group>"; };
		BDDF2CCB1DC7C23500B766BA /* TestAnimations.swift */ = {isa = PBXFileReference; fileEncoding = 4; lastKnownFileType = sourcecode.swift; path = TestAnimations.swift; sourceTree = "<group>"; };
		BDDF2CCF1DC7C50700B766BA /* TestAnimations.swift */ = {isa = PBXFileReference; fileEncoding = 4; lastKnownFileType = sourcecode.swift; path = TestAnimations.swift; sourceTree = "<group>"; };
		BDE44B0E1EA0E5E80021EAC8 /* ComponentManager.swift */ = {isa = PBXFileReference; fileEncoding = 4; lastKnownFileType = sourcecode.swift; path = ComponentManager.swift; sourceTree = "<group>"; };
		BDE44B121EA0F0C90021EAC8 /* TestComponentManager.swift */ = {isa = PBXFileReference; fileEncoding = 4; lastKnownFileType = sourcecode.swift; path = TestComponentManager.swift; sourceTree = "<group>"; };
		BDEA327B1E86FC850044B056 /* TestClickInteraction.swift */ = {isa = PBXFileReference; fileEncoding = 4; lastKnownFileType = sourcecode.swift; path = TestClickInteraction.swift; sourceTree = "<group>"; };
		BDEA327E1E87A6FF0044B056 /* TestInteraction.swift */ = {isa = PBXFileReference; fileEncoding = 4; lastKnownFileType = sourcecode.swift; path = TestInteraction.swift; sourceTree = "<group>"; };
		BDEED2E71D8446400030B475 /* TestSpotsScrollView.swift */ = {isa = PBXFileReference; fileEncoding = 4; lastKnownFileType = sourcecode.swift; path = TestSpotsScrollView.swift; sourceTree = "<group>"; };
		BDEFF54E1DD1C85300FC0537 /* TestDataSource.swift */ = {isa = PBXFileReference; fileEncoding = 4; lastKnownFileType = sourcecode.swift; path = TestDataSource.swift; sourceTree = "<group>"; };
		BDEFF5511DD1DA8000FC0537 /* TestComponentDelegate+iOS.swift */ = {isa = PBXFileReference; fileEncoding = 4; lastKnownFileType = sourcecode.swift; path = "TestComponentDelegate+iOS.swift"; sourceTree = "<group>"; };
		BDFC474C1E747B2B008700BF /* TestGridWrapper.swift */ = {isa = PBXFileReference; fileEncoding = 4; lastKnownFileType = sourcecode.swift; path = TestGridWrapper.swift; sourceTree = "<group>"; };
		BDFC474D1E747B2B008700BF /* TestListWrapper.swift */ = {isa = PBXFileReference; fileEncoding = 4; lastKnownFileType = sourcecode.swift; path = TestListWrapper.swift; sourceTree = "<group>"; };
		D55B7B021E423122000125C8 /* RxSpots.framework */ = {isa = PBXFileReference; explicitFileType = wrapper.framework; includeInIndex = 0; path = RxSpots.framework; sourceTree = BUILT_PRODUCTS_DIR; };
		D55B7B041E42315A000125C8 /* Rx-Info-iOS.plist */ = {isa = PBXFileReference; fileEncoding = 4; lastKnownFileType = text.plist.xml; path = "Rx-Info-iOS.plist"; sourceTree = "<group>"; };
		D55B7B071E4231A4000125C8 /* RxCocoa.framework */ = {isa = PBXFileReference; lastKnownFileType = wrapper.framework; name = RxCocoa.framework; path = Carthage/Build/iOS/RxCocoa.framework; sourceTree = "<group>"; };
		D55B7B0A1E423417000125C8 /* RxSpotsDelegate.swift */ = {isa = PBXFileReference; fileEncoding = 4; lastKnownFileType = sourcecode.swift; path = RxSpotsDelegate.swift; sourceTree = "<group>"; };
		D55B7B481E423B86000125C8 /* RxSpots-iOS-Tests.xctest */ = {isa = PBXFileReference; explicitFileType = wrapper.cfbundle; includeInIndex = 0; path = "RxSpots-iOS-Tests.xctest"; sourceTree = BUILT_PRODUCTS_DIR; };
		D55B7B4E1E423C65000125C8 /* RxSpotsDelegateTests.swift */ = {isa = PBXFileReference; fileEncoding = 4; lastKnownFileType = sourcecode.swift; path = RxSpotsDelegateTests.swift; sourceTree = "<group>"; };
		D58478091C43FEB8006EBA49 /* Spots.framework */ = {isa = PBXFileReference; explicitFileType = wrapper.framework; includeInIndex = 0; path = Spots.framework; sourceTree = BUILT_PRODUCTS_DIR; };
		D58478131C43FEB9006EBA49 /* Spots-iOS-Tests.xctest */ = {isa = PBXFileReference; explicitFileType = wrapper.cfbundle; includeInIndex = 0; path = "Spots-iOS-Tests.xctest"; sourceTree = BUILT_PRODUCTS_DIR; };
		D58478241C43FF34006EBA49 /* Info-iOS.plist */ = {isa = PBXFileReference; fileEncoding = 4; lastKnownFileType = text.plist.xml; path = "Info-iOS.plist"; sourceTree = "<group>"; };
		D58478261C43FF34006EBA49 /* Info-iOS.plist */ = {isa = PBXFileReference; fileEncoding = 4; lastKnownFileType = text.plist.xml; path = "Info-iOS.plist"; sourceTree = "<group>"; };
		D584782B1C43FF34006EBA49 /* TestComponentModel.swift */ = {isa = PBXFileReference; fileEncoding = 4; lastKnownFileType = sourcecode.swift; path = TestComponentModel.swift; sourceTree = "<group>"; };
		D584784F1C43FFA1006EBA49 /* Info-macOS.plist */ = {isa = PBXFileReference; fileEncoding = 4; lastKnownFileType = text.plist.xml; path = "Info-macOS.plist"; sourceTree = "<group>"; };
		D58478511C43FFA8006EBA49 /* Info-macOS.plist */ = {isa = PBXFileReference; fileEncoding = 4; lastKnownFileType = text.plist.xml; path = "Info-macOS.plist"; sourceTree = "<group>"; };
		D58478C81C440567006EBA49 /* Spots.framework */ = {isa = PBXFileReference; explicitFileType = wrapper.framework; includeInIndex = 0; path = Spots.framework; sourceTree = BUILT_PRODUCTS_DIR; };
		D58478D11C440567006EBA49 /* Spots-macOS-Tests.xctest */ = {isa = PBXFileReference; explicitFileType = wrapper.cfbundle; includeInIndex = 0; path = "Spots-macOS-Tests.xctest"; sourceTree = BUILT_PRODUCTS_DIR; };
		D58478E91C440726006EBA49 /* Tailor.framework */ = {isa = PBXFileReference; lastKnownFileType = wrapper.framework; name = Tailor.framework; path = Carthage/Build/iOS/Tailor.framework; sourceTree = "<group>"; };
		D58478EC1C440726006EBA49 /* Cache.framework */ = {isa = PBXFileReference; lastKnownFileType = wrapper.framework; name = Cache.framework; path = Carthage/Build/iOS/Cache.framework; sourceTree = "<group>"; };
		D58478F71C44076B006EBA49 /* Tailor.framework */ = {isa = PBXFileReference; lastKnownFileType = wrapper.framework; name = Tailor.framework; path = Carthage/Build/Mac/Tailor.framework; sourceTree = "<group>"; };
		D5D282661E54710D004BF251 /* ViewState.swift */ = {isa = PBXFileReference; fileEncoding = 4; lastKnownFileType = sourcecode.swift; path = ViewState.swift; sourceTree = "<group>"; };
		D5D2826A1E547219004BF251 /* ViewStateDelegate.swift */ = {isa = PBXFileReference; fileEncoding = 4; lastKnownFileType = sourcecode.swift; path = ViewStateDelegate.swift; sourceTree = "<group>"; };
		D5D2826E1E5474E0004BF251 /* Cell.swift */ = {isa = PBXFileReference; fileEncoding = 4; lastKnownFileType = sourcecode.swift; path = Cell.swift; sourceTree = "<group>"; };
		D5D282721E54773C004BF251 /* TestListWrapper.swift */ = {isa = PBXFileReference; fileEncoding = 4; lastKnownFileType = sourcecode.swift; path = TestListWrapper.swift; sourceTree = "<group>"; };
		D5D282751E547D1D004BF251 /* TestGridWrapper.swift */ = {isa = PBXFileReference; fileEncoding = 4; lastKnownFileType = sourcecode.swift; path = TestGridWrapper.swift; sourceTree = "<group>"; };
/* End PBXFileReference section */

/* Begin PBXFrameworksBuildPhase section */
		BD7397241D718CD2000AF2DE /* Frameworks */ = {
			isa = PBXFrameworksBuildPhase;
			buildActionMask = 2147483647;
			files = (
				BDD63FAC1D941A80008E885A /* Tailor.framework in Frameworks */,
			);
			runOnlyForDeploymentPostprocessing = 0;
		};
		BD73973C1D718CDB000AF2DE /* Frameworks */ = {
			isa = PBXFrameworksBuildPhase;
			buildActionMask = 2147483647;
			files = (
				BD7397401D718CDB000AF2DE /* Spots.framework in Frameworks */,
				BDB8D5981E4DFBC300220BC3 /* Tailor.framework in Frameworks */,
			);
			runOnlyForDeploymentPostprocessing = 0;
		};
		D55B7AF81E423122000125C8 /* Frameworks */ = {
			isa = PBXFrameworksBuildPhase;
			buildActionMask = 2147483647;
			files = (
				D55B7B0D1E4234CE000125C8 /* Spots.framework in Frameworks */,
				D55B7B081E4231A4000125C8 /* RxCocoa.framework in Frameworks */,
				D55B7AF91E423122000125C8 /* Tailor.framework in Frameworks */,
			);
			runOnlyForDeploymentPostprocessing = 0;
		};
		D55B7B421E423B86000125C8 /* Frameworks */ = {
			isa = PBXFrameworksBuildPhase;
			buildActionMask = 2147483647;
			files = (
				D55B7B4C1E423BC0000125C8 /* RxSpots.framework in Frameworks */,
				D55B7B431E423B86000125C8 /* Spots.framework in Frameworks */,
			);
			runOnlyForDeploymentPostprocessing = 0;
		};
		D58478051C43FEB8006EBA49 /* Frameworks */ = {
			isa = PBXFrameworksBuildPhase;
			buildActionMask = 2147483647;
			files = (
				D58478ED1C440726006EBA49 /* Tailor.framework in Frameworks */,
			);
			runOnlyForDeploymentPostprocessing = 0;
		};
		D58478101C43FEB9006EBA49 /* Frameworks */ = {
			isa = PBXFrameworksBuildPhase;
			buildActionMask = 2147483647;
			files = (
				D58478141C43FEB9006EBA49 /* Spots.framework in Frameworks */,
				BDB8D5961E4DFBB200220BC3 /* Tailor.framework in Frameworks */,
			);
			runOnlyForDeploymentPostprocessing = 0;
		};
		D58478C41C440567006EBA49 /* Frameworks */ = {
			isa = PBXFrameworksBuildPhase;
			buildActionMask = 2147483647;
			files = (
				D58478F91C44076B006EBA49 /* Tailor.framework in Frameworks */,
			);
			runOnlyForDeploymentPostprocessing = 0;
		};
		D58478CE1C440567006EBA49 /* Frameworks */ = {
			isa = PBXFrameworksBuildPhase;
			buildActionMask = 2147483647;
			files = (
				D58478D21C440568006EBA49 /* Spots.framework in Frameworks */,
				BDB8D5971E4DFBBA00220BC3 /* Tailor.framework in Frameworks */,
			);
			runOnlyForDeploymentPostprocessing = 0;
		};
/* End PBXFrameworksBuildPhase section */

/* Begin PBXGroup section */
		BD38DC2C1D1854D700094941 /* Sources */ = {
			isa = PBXGroup;
			children = (
				BDAD847E1E3E701B008289AE /* iOS */,
				BDAD84E41E3E7025008289AE /* macOS */,
				BDAD85291E3E7032008289AE /* Shared */,
				BDAD85F31E3E703A008289AE /* tvOS */,
			);
			path = Sources;
			sourceTree = "<group>";
		};
		BD5CF7351E8B7C45006CC281 /* Enums */ = {
			isa = PBXGroup;
			children = (
				BD5CF7361E8B7C57006CC281 /* ComponentResize.swift */,
			);
			path = Enums;
			sourceTree = "<group>";
		};
		BDAD847E1E3E701B008289AE /* iOS */ = {
			isa = PBXGroup;
			children = (
				BDB1F8AD1E5D91A90064F64B /* Protocols */,
				BDAD847F1E3E701B008289AE /* Classes */,
				BDAD84941E3E701C008289AE /* Extensions */,
			);
			path = iOS;
			sourceTree = "<group>";
		};
		BDAD847F1E3E701B008289AE /* Classes */ = {
			isa = PBXGroup;
			children = (
				BDAD84831E3E701B008289AE /* CarouselSpotHeader.swift */,
				BD24030B1E4B981A005BAA19 /* Component.swift */,
				BDB1FCBB1ED060FF0042ED61 /* ComponentCollectionView.swift */,
				BDAD84851E3E701B008289AE /* ComponentFlowLayout.swift */,
				BDAD848E1E3E701C008289AE /* DefaultItemView.swift */,
				BDAD84871E3E701C008289AE /* GridHeaderFooterWrapper.swift */,
				BDAD848A1E3E701C008289AE /* GridWrapper.swift */,
				BDAD848C1E3E701C008289AE /* ListHeaderFooterWrapper.swift */,
				BDAD848F1E3E701C008289AE /* ListWrapper.swift */,
				BDAD84921E3E701C008289AE /* SpotsContentView.swift */,
				BDAD84841E3E701B008289AE /* SpotsController.swift */,
				BD1D17241EA89A36000DBCF8 /* SpotsRefreshControl.swift */,
				BDAD84931E3E701C008289AE /* SpotsScrollView.swift */,
			);
			path = Classes;
			sourceTree = "<group>";
		};
		BDAD84941E3E701C008289AE /* Extensions */ = {
			isa = PBXGroup;
			children = (
				BD9ECEBD1E6EC8A5003E4388 /* Component+iOS+Carousel.swift */,
				BD9ECEC01E6EC8AF003E4388 /* Component+iOS+Grid.swift */,
				BD9ECEC61E6EC8C4003E4388 /* Component+iOS+HeaderFooter.swift */,
				BD9ECEC31E6EC8B8003E4388 /* Component+iOS+List.swift */,
				BDB1F8B21E5D921F0064F64B /* CoreComponent+Extensions+iOS.swift */,
				BDAD84981E3E701C008289AE /* DataSource+iOS+Extensions.swift */,
				BDAD84991E3E701C008289AE /* Delegate+iOS+Extensions.swift */,
				BDB8D5991E51C4FE00220BC3 /* Delegate+iOS+UIScrollView.swift */,
				BDAD849B1E3E701C008289AE /* Inset+iOS.swift */,
				BDAD849D1E3E701C008289AE /* Layout+iOS.swift */,
				BD1F9E0E1EA39DFD009C018B /* SpotsController+iOS+Extensions.swift */,
				BDAD84971E3E701C008289AE /* SpotsController+UIScrollViewDelegate.swift */,
				BDAD849F1E3E701C008289AE /* UICollectionView+UserInterface.swift */,
				BDAD84A01E3E701C008289AE /* UITableView+UserInterface.swift */,
				BDAD84A11E3E701C008289AE /* UIViewController+Extensions.swift */,
			);
			path = Extensions;
			sourceTree = "<group>";
		};
		BDAD84E41E3E7025008289AE /* macOS */ = {
			isa = PBXGroup;
			children = (
				BD5CF7351E8B7C45006CC281 /* Enums */,
				BDAD84E51E3E7025008289AE /* Classes */,
				BDAD84F91E3E7025008289AE /* Extensions */,
				BDAD85051E3E7025008289AE /* Protocols */,
			);
			path = macOS;
			sourceTree = "<group>";
		};
		BDAD84E51E3E7025008289AE /* Classes */ = {
			isa = PBXGroup;
			children = (
				BD2403101E4B9A02005BAA19 /* Component.swift */,
				BD165A3A1E6EAF310023AF82 /* ComponentFlowLayout.swift */,
				BDAD84F21E3E7025008289AE /* DefaultItemView.swift */,
				BD5FC7DE1E857AD900D03038 /* FlippedView.swift */,
				BDAD84EE1E3E7025008289AE /* GridWrapper.swift */,
				BDAD84F31E3E7025008289AE /* ListWrapper.swift */,
				BDAD84F41E3E7025008289AE /* NoScrollView.swift */,
				BDAD84F71E3E7025008289AE /* SpotsContentView.swift */,
				BDAD84E91E3E7025008289AE /* SpotsController.swift */,
				BDAD84F81E3E7025008289AE /* SpotsScrollView.swift */,
			);
			path = Classes;
			sourceTree = "<group>";
		};
		BDAD84F91E3E7025008289AE /* Extensions */ = {
			isa = PBXGroup;
			children = (
				BDAD84FB1E3E7025008289AE /* DataSource+macOS+Extensions.swift */,
				BDAD84FC1E3E7025008289AE /* Delegate+macOS+Extensions.swift */,
				BDAD84FE1E3E7025008289AE /* Inset+macOS.swift */,
				BDAD84FF1E3E7025008289AE /* Layout+macOS.swift */,
				BDAD85011E3E7025008289AE /* NSCollectionView+UserInterface.swift */,
				BDAD85021E3E7025008289AE /* NSScrollView+Extensions.swift */,
				BDAD85031E3E7025008289AE /* NSTableView+UserInterface.swift */,
				BD9ECEB61E6EC6B4003E4388 /* Component+macOS+Carousel.swift */,
				BD9ECEB91E6EC6D1003E4388 /* Component+macOS+Grid.swift */,
				BD9ECEBB1E6EC82D003E4388 /* Component+macOS+HeaderFooter.swift */,
				BD9ECEB41E6EC6A7003E4388 /* Component+macOS+List.swift */,
				BDA25E8F1EB5070F002B21C0 /* Wrappable+macOS.swift */,
			);
			path = Extensions;
			sourceTree = "<group>";
		};
		BDAD85051E3E7025008289AE /* Protocols */ = {
			isa = PBXGroup;
			children = (
				BDAD85061E3E7025008289AE /* ComponentView.swift */,
			);
			path = Protocols;
			sourceTree = "<group>";
		};
		BDAD85291E3E7032008289AE /* Shared */ = {
			isa = PBXGroup;
			children = (
				BDAD852A1E3E7032008289AE /* Classes */,
				BDAD85301E3E7032008289AE /* Enums */,
				BDAD85341E3E7032008289AE /* Extensions */,
				BDAD85441E3E7032008289AE /* Protocols */,
				BDAD85541E3E7032008289AE /* Structs */,
				BDAD855F1E3E7032008289AE /* TypeAlias.swift */,
			);
			path = Shared;
			sourceTree = "<group>";
		};
		BDAD852A1E3E7032008289AE /* Classes */ = {
			isa = PBXGroup;
			children = (
				BDE44B0E1EA0E5E80021EAC8 /* ComponentManager.swift */,
				BDAD852B1E3E7032008289AE /* CompositeComponent.swift */,
				BDAD852C1E3E7032008289AE /* DataSource.swift */,
				BDAD852D1E3E7032008289AE /* Delegate.swift */,
				BD798EF31EA28F200069EFB7 /* SpotsControllerManager.swift */,
				BD99824B1EA93684000A6FD4 /* ViewPreparer.swift */,
				BDA3D96B1EC6F1A400141227 /* ItemManager.swift */,
			);
			path = Classes;
			sourceTree = "<group>";
		};
		BDAD85301E3E7032008289AE /* Enums */ = {
			isa = PBXGroup;
			children = (
				BDAD85311E3E7032008289AE /* Animation.swift */,
				BD77D1F31E8537E80075A3FC /* ComponentModelDiff.swift */,
				BD77D1F71E8538080075A3FC /* ComponentModelKind.swift */,
				52CD42791E4477C800187E09 /* PageIndicatorPlacement.swift */,
				BDAD85321E3E7032008289AE /* Paginate.swift */,
				BDAD85331E3E7032008289AE /* RegistryType.swift */,
				D5D282661E54710D004BF251 /* ViewState.swift */,
				BD44D1E21EADC48200F7205E /* HeaderMode.swift */,
			);
			path = Enums;
			sourceTree = "<group>";
		};
		BDAD85341E3E7032008289AE /* Extensions */ = {
			isa = PBXGroup;
			children = (
				BD1F9E141EA39F02009C018B /* Array+Extensions.swift */,
				BDAD85351E3E7032008289AE /* CarouselScrollDelegate+Extensions.swift */,
				BDAD853B1E3E7032008289AE /* Component+Core.swift */,
				BDAD85361E3E7032008289AE /* Component+Extensions.swift */,
				BDAD853C1E3E7032008289AE /* Component+Mutation.swift */,
				BDAD853E1E3E7032008289AE /* ComponentDelegate+Extensions.swift */,
				BD77D1FB1E85382D0075A3FC /* ComponentModel+Equatable.swift */,
				BD1F9E181EA39F2E009C018B /* Dictionary+Extensions.swift */,
				BDAD85381E3E7032008289AE /* Item+Extensions.swift */,
				BDAD853D1E3E7032008289AE /* ItemConfigurable+Extensions.swift */,
				BD1F9E101EA39ED9009C018B /* Mappable+Extensions.swift */,
				BDAD853A1E3E7032008289AE /* ScrollDelegate+Extensions.swift */,
				BDAD853F1E3E7032008289AE /* SpotsController+Extensions.swift */,
				BDAD85401E3E7032008289AE /* SpotsController+LiveEditing.swift */,
				BDAD85411E3E7032008289AE /* SpotsController+SpotsControllerManager.swift */,
				BD0AF3511E83CC53008795C3 /* UserInterface+Extensions.swift */,
				BDAD85431E3E7032008289AE /* Wrappable+Extensions.swift */,
			);
			path = Extensions;
			sourceTree = "<group>";
		};
		BDAD85441E3E7032008289AE /* Protocols */ = {
			isa = PBXGroup;
			children = (
				BDAD85451E3E7032008289AE /* CarouselScrollDelegate.swift */,
				D5D2826E1E5474E0004BF251 /* Cell.swift */,
				BDAD854E1E3E7032008289AE /* ComponentDelegate.swift */,
				BDAD854F1E3E7032008289AE /* ComponentFocusDelegate.swift */,
				BDDCF6EE1E4DF93D004B38C4 /* DictionaryConvertible.swift */,
				BDDCF6DA1E4DF91F004B38C4 /* Indexable.swift */,
				BDDCF6DF1E4DF927004B38C4 /* ItemConfigurable.swift */,
				BDAD854A1E3E7032008289AE /* RefreshDelegate.swift */,
				BDAD854B1E3E7032008289AE /* ScrollDelegate.swift */,
				BDAD85501E3E7032008289AE /* SpotsProtocol.swift */,
				BDDCF6E41E4DF92F004B38C4 /* StringConvertible.swift */,
				BDAD85511E3E7032008289AE /* UserInterface.swift */,
				D5D2826A1E547219004BF251 /* ViewStateDelegate.swift */,
				BDAD85531E3E7032008289AE /* Wrappable.swift */,
			);
			path = Protocols;
			sourceTree = "<group>";
		};
		BDAD85541E3E7032008289AE /* Structs */ = {
			isa = PBXGroup;
			children = (
				BDDCF6D51E4DF911004B38C4 /* Item.swift */,
				BDAD85551E3E7032008289AE /* ComponentModel.swift */,
				BDAD85561E3E7032008289AE /* Configuration.swift */,
				BDAD85571E3E7032008289AE /* Dispatch.swift */,
				BDAD85591E3E7032008289AE /* Inset.swift */,
				BDAD855A1E3E7032008289AE /* Interaction.swift */,
				BDAD855B1E3E7032008289AE /* Layout.swift */,
				BDAD855C1E3E7032008289AE /* Parser.swift */,
				BDAD855D1E3E7032008289AE /* Registry.swift */,
				BDAD855E1E3E7032008289AE /* StateCache.swift */,
			);
			path = Structs;
			sourceTree = "<group>";
		};
		BDAD85F31E3E703A008289AE /* tvOS */ = {
			isa = PBXGroup;
			children = (
				BDAD85F41E3E703A008289AE /* Extensions */,
			);
			path = tvOS;
			sourceTree = "<group>";
		};
		BDAD85F41E3E703A008289AE /* Extensions */ = {
			isa = PBXGroup;
			children = (
				BDAD85F51E3E703A008289AE /* Component+tvOS.swift */,
			);
			path = Extensions;
			sourceTree = "<group>";
		};
		BDB1F8AD1E5D91A90064F64B /* Protocols */ = {
			isa = PBXGroup;
			children = (
				BDB1F8AE1E5D91BE0064F64B /* ComponentHorizontallyScrollable.swift */,
			);
			path = Protocols;
			sourceTree = "<group>";
		};
		BDB538311C444D460005E498 /* Playgrounds */ = {
			isa = PBXGroup;
			children = (
			);
			path = Playgrounds;
			sourceTree = "<group>";
		};
		BDD63FAA1D941A4A008E885A /* Frameworks-tvOS */ = {
			isa = PBXGroup;
			children = (
				BDD63FAB1D941A80008E885A /* Tailor.framework */,
			);
			name = "Frameworks-tvOS";
			sourceTree = "<group>";
		};
		BDDF2CCE1DC7C4FC00B766BA /* macOS */ = {
			isa = PBXGroup;
			children = (
				BDB1FCB91ECEE6140042ED61 /* ComponentFlowLayoutTests.swift */,
				BD165A381E6EAD750023AF82 /* HelperViews.swift */,
				BDDF2CCF1DC7C50700B766BA /* TestAnimations.swift */,
				BDEA327B1E86FC850044B056 /* TestClickInteraction.swift */,
				BDFC474C1E747B2B008700BF /* TestGridWrapper.swift */,
				BD45D98E1E30935500C2D6B2 /* TestLayoutExtensions.swift */,
				BDFC474D1E747B2B008700BF /* TestListWrapper.swift */,
				BD165A361E6EAAA60023AF82 /* TestSpot.swift */,
<<<<<<< HEAD
=======
				BD165A381E6EAD750023AF82 /* HelperViews.swift */,
				BDEA327B1E86FC850044B056 /* TestClickInteraction.swift */,
				BD6CB2631ED71C4900FC78C8 /* SpotsScrollViewTests.swift */,
>>>>>>> 94def65a
			);
			path = macOS;
			sourceTree = "<group>";
		};
		D55B7B061E4231A3000125C8 /* Frameworks */ = {
			isa = PBXGroup;
			children = (
				D55B7B071E4231A4000125C8 /* RxCocoa.framework */,
			);
			name = Frameworks;
			sourceTree = "<group>";
		};
		D55B7B091E4233FC000125C8 /* RxSpots */ = {
			isa = PBXGroup;
			children = (
				D55B7B0A1E423417000125C8 /* RxSpotsDelegate.swift */,
			);
			path = RxSpots;
			sourceTree = "<group>";
		};
		D55B7B4D1E423C0D000125C8 /* RxSpotsTests */ = {
			isa = PBXGroup;
			children = (
				D55B7B4E1E423C65000125C8 /* RxSpotsDelegateTests.swift */,
			);
			path = RxSpotsTests;
			sourceTree = "<group>";
		};
		D58477FF1C43FEB8006EBA49 = {
			isa = PBXGroup;
			children = (
				D55B7B4D1E423C0D000125C8 /* RxSpotsTests */,
				BD45D9981E30B0F700C2D6B2 /* README.md */,
				BD45D9991E30B0F700C2D6B2 /* Spots.podspec */,
				BDD63FAA1D941A4A008E885A /* Frameworks-tvOS */,
				D58478F11C44072B006EBA49 /* Frameworks-iOS */,
				D58479001C44078B006EBA49 /* Frameworks-macOS */,
				BDB538311C444D460005E498 /* Playgrounds */,
				D584780A1C43FEB8006EBA49 /* Products */,
				BD38DC2C1D1854D700094941 /* Sources */,
				D58478231C43FF34006EBA49 /* Spots */,
				D55B7B091E4233FC000125C8 /* RxSpots */,
				D58478251C43FF34006EBA49 /* SpotsTests */,
				D55B7B061E4231A3000125C8 /* Frameworks */,
			);
			sourceTree = "<group>";
		};
		D584780A1C43FEB8006EBA49 /* Products */ = {
			isa = PBXGroup;
			children = (
				D58478091C43FEB8006EBA49 /* Spots.framework */,
				D58478131C43FEB9006EBA49 /* Spots-iOS-Tests.xctest */,
				D58478C81C440567006EBA49 /* Spots.framework */,
				D58478D11C440567006EBA49 /* Spots-macOS-Tests.xctest */,
				BD73972F1D718CD2000AF2DE /* Spots.framework */,
				BD7397461D718CDB000AF2DE /* Spots-tvOS-Tests.xctest */,
				D55B7B021E423122000125C8 /* RxSpots.framework */,
				D55B7B481E423B86000125C8 /* RxSpots-iOS-Tests.xctest */,
			);
			name = Products;
			sourceTree = "<group>";
		};
		D58478231C43FF34006EBA49 /* Spots */ = {
			isa = PBXGroup;
			children = (
				D55B7B041E42315A000125C8 /* Rx-Info-iOS.plist */,
				BD129E3A1D7B2DE2009AC164 /* Info-tvOS.plist */,
				D584784F1C43FFA1006EBA49 /* Info-macOS.plist */,
				D58478241C43FF34006EBA49 /* Info-iOS.plist */,
			);
			path = Spots;
			sourceTree = "<group>";
		};
		D58478251C43FF34006EBA49 /* SpotsTests */ = {
			isa = PBXGroup;
			children = (
				BDDF2CCE1DC7C4FC00B766BA /* macOS */,
				BDB648551D75EF150041449A /* Info-tvOS.plist */,
				D58478511C43FFA8006EBA49 /* Info-macOS.plist */,
				D58478261C43FF34006EBA49 /* Info-iOS.plist */,
				D58478271C43FF34006EBA49 /* iOS */,
				D584782A1C43FF34006EBA49 /* Shared */,
			);
			path = SpotsTests;
			sourceTree = "<group>";
		};
		D58478271C43FF34006EBA49 /* iOS */ = {
			isa = PBXGroup;
			children = (
				BD21C2511E4358B900FE2B26 /* ComponentFlowLayoutTests.swift */,
				BD42CA841E4C9B2600A86E3B /* ComponentTests.swift */,
				BDDF2CCB1DC7C23500B766BA /* TestAnimations.swift */,
				BDEFF5511DD1DA8000FC0537 /* TestComponentDelegate+iOS.swift */,
				BD4295541D81D39700E07E1C /* TestComponentiOS.swift */,
				BDEFF54E1DD1C85300FC0537 /* TestDataSource.swift */,
				D5D282751E547D1D004BF251 /* TestGridWrapper.swift */,
				BD45D98A1E30909700C2D6B2 /* TestLayoutExtensions.swift */,
				D5D282721E54773C004BF251 /* TestListWrapper.swift */,
				BDEED2E71D8446400030B475 /* TestSpotsScrollView.swift */,
				BD677E8C1DC62575006D1654 /* TestUIViewControllerExtensions.swift */,
			);
			path = iOS;
			sourceTree = "<group>";
		};
		D584782A1C43FF34006EBA49 /* Shared */ = {
			isa = PBXGroup;
			children = (
				BD677E841DC616B2006D1654 /* ComponentSharedTests.swift */,
				BD31BB991EA6208600D1FC8A /* DelegateConfigurationClosureTests.swift */,
				BD677E8E1DC65D63006D1654 /* Helpers.swift */,
				BD650CF51ECAC2C100DFD220 /* ItemConfigurableComputeSizeTests.swift */,
				BDE44B121EA0F0C90021EAC8 /* TestComponentManager.swift */,
				D584782B1C43FF34006EBA49 /* TestComponentModel.swift */,
				BD6FBEEF1E12B5F000AA58BD /* TestComposition.swift */,
				BD45D9941E30A8A000C2D6B2 /* InsetTests.swift */,
				BDEA327E1E87A6FF0044B056 /* TestInteraction.swift */,
				BDB8D5921E4DFADC00220BC3 /* TestItem.swift */,
				BD45D9861E30906300C2D6B2 /* TestLayout.swift */,
				BD01BD0D1DAEA464009C10FF /* TestParser.swift */,
				BDCFCD401DCA7EFF0047E84C /* TestSpotsController.swift */,
				BD798EF71EA2A1320069EFB7 /* TestSpotsControllerManager.swift */,
				BD677E881DC61EFC006D1654 /* TestStateCache.swift */,
				BDCA3CF21E8295EB00A98A76 /* TestUserInterface.swift */,
				BD10D5211D79533C00DF8E9B /* TestViewModelExtensions.swift */,
			);
			path = Shared;
			sourceTree = "<group>";
		};
		D58478F11C44072B006EBA49 /* Frameworks-iOS */ = {
			isa = PBXGroup;
			children = (
				D58478E91C440726006EBA49 /* Tailor.framework */,
				D58478EC1C440726006EBA49 /* Cache.framework */,
			);
			name = "Frameworks-iOS";
			sourceTree = "<group>";
		};
		D58479001C44078B006EBA49 /* Frameworks-macOS */ = {
			isa = PBXGroup;
			children = (
				D58478F71C44076B006EBA49 /* Tailor.framework */,
			);
			name = "Frameworks-macOS";
			sourceTree = "<group>";
		};
/* End PBXGroup section */

/* Begin PBXHeadersBuildPhase section */
		BD7397281D718CD2000AF2DE /* Headers */ = {
			isa = PBXHeadersBuildPhase;
			buildActionMask = 2147483647;
			files = (
			);
			runOnlyForDeploymentPostprocessing = 0;
		};
		D55B7AFB1E423122000125C8 /* Headers */ = {
			isa = PBXHeadersBuildPhase;
			buildActionMask = 2147483647;
			files = (
			);
			runOnlyForDeploymentPostprocessing = 0;
		};
		D58478061C43FEB8006EBA49 /* Headers */ = {
			isa = PBXHeadersBuildPhase;
			buildActionMask = 2147483647;
			files = (
			);
			runOnlyForDeploymentPostprocessing = 0;
		};
		D58478C51C440567006EBA49 /* Headers */ = {
			isa = PBXHeadersBuildPhase;
			buildActionMask = 2147483647;
			files = (
			);
			runOnlyForDeploymentPostprocessing = 0;
		};
/* End PBXHeadersBuildPhase section */

/* Begin PBXNativeTarget section */
		BD7396FD1D718CD2000AF2DE /* Spots-tvOS */ = {
			isa = PBXNativeTarget;
			buildConfigurationList = BD73972C1D718CD2000AF2DE /* Build configuration list for PBXNativeTarget "Spots-tvOS" */;
			buildPhases = (
				BD7396FE1D718CD2000AF2DE /* Sources */,
				BD7397241D718CD2000AF2DE /* Frameworks */,
				BD7397281D718CD2000AF2DE /* Headers */,
				BD7397291D718CD2000AF2DE /* Resources */,
				BD73972A1D718CD2000AF2DE /* ShellScript */,
				BD73972B1D718CD2000AF2DE /* ShellScript */,
			);
			buildRules = (
			);
			dependencies = (
			);
			name = "Spots-tvOS";
			productName = Spots;
			productReference = BD73972F1D718CD2000AF2DE /* Spots.framework */;
			productType = "com.apple.product-type.framework";
		};
		BD7397311D718CDB000AF2DE /* Spots-tvOS-Tests */ = {
			isa = PBXNativeTarget;
			buildConfigurationList = BD7397431D718CDB000AF2DE /* Build configuration list for PBXNativeTarget "Spots-tvOS-Tests" */;
			buildPhases = (
				BD7397341D718CDB000AF2DE /* Sources */,
				BD73973C1D718CDB000AF2DE /* Frameworks */,
				BD7397411D718CDB000AF2DE /* Resources */,
			);
			buildRules = (
			);
			dependencies = (
				BD53211F1DBD38EC007D6C25 /* PBXTargetDependency */,
			);
			name = "Spots-tvOS-Tests";
			productName = SpotsTests;
			productReference = BD7397461D718CDB000AF2DE /* Spots-tvOS-Tests.xctest */;
			productType = "com.apple.product-type.bundle.unit-test";
		};
		D55B7AA51E423122000125C8 /* RxSpots-iOS */ = {
			isa = PBXNativeTarget;
			buildConfigurationList = D55B7AFF1E423122000125C8 /* Build configuration list for PBXNativeTarget "RxSpots-iOS" */;
			buildPhases = (
				D55B7AA61E423122000125C8 /* Sources */,
				D55B7AF81E423122000125C8 /* Frameworks */,
				D55B7AFB1E423122000125C8 /* Headers */,
				D55B7AFC1E423122000125C8 /* Resources */,
				D55B7AFD1E423122000125C8 /* ShellScript */,
				D55B7AFE1E423122000125C8 /* ShellScript */,
			);
			buildRules = (
			);
			dependencies = (
			);
			name = "RxSpots-iOS";
			productName = Spots;
			productReference = D55B7B021E423122000125C8 /* RxSpots.framework */;
			productType = "com.apple.product-type.framework";
		};
		D55B7B241E423B86000125C8 /* RxSpots-iOS-Tests */ = {
			isa = PBXNativeTarget;
			buildConfigurationList = D55B7B451E423B86000125C8 /* Build configuration list for PBXNativeTarget "RxSpots-iOS-Tests" */;
			buildPhases = (
				D55B7B271E423B86000125C8 /* Sources */,
				D55B7B421E423B86000125C8 /* Frameworks */,
				D55B7B441E423B86000125C8 /* Resources */,
			);
			buildRules = (
			);
			dependencies = (
				D55B7B4B1E423BAA000125C8 /* PBXTargetDependency */,
				D55B7B251E423B86000125C8 /* PBXTargetDependency */,
			);
			name = "RxSpots-iOS-Tests";
			productName = SpotsTests;
			productReference = D55B7B481E423B86000125C8 /* RxSpots-iOS-Tests.xctest */;
			productType = "com.apple.product-type.bundle.unit-test";
		};
		D58478081C43FEB8006EBA49 /* Spots-iOS */ = {
			isa = PBXNativeTarget;
			buildConfigurationList = D584781D1C43FEB9006EBA49 /* Build configuration list for PBXNativeTarget "Spots-iOS" */;
			buildPhases = (
				D58478041C43FEB8006EBA49 /* Sources */,
				D58478051C43FEB8006EBA49 /* Frameworks */,
				D58478061C43FEB8006EBA49 /* Headers */,
				D58478071C43FEB8006EBA49 /* Resources */,
				D58478A71C440171006EBA49 /* ShellScript */,
				BD2AD8891D18520600C8E294 /* ShellScript */,
			);
			buildRules = (
			);
			dependencies = (
			);
			name = "Spots-iOS";
			productName = Spots;
			productReference = D58478091C43FEB8006EBA49 /* Spots.framework */;
			productType = "com.apple.product-type.framework";
		};
		D58478121C43FEB9006EBA49 /* Spots-iOS-Tests */ = {
			isa = PBXNativeTarget;
			buildConfigurationList = D58478201C43FEB9006EBA49 /* Build configuration list for PBXNativeTarget "Spots-iOS-Tests" */;
			buildPhases = (
				D584780F1C43FEB9006EBA49 /* Sources */,
				D58478101C43FEB9006EBA49 /* Frameworks */,
				D58478111C43FEB9006EBA49 /* Resources */,
			);
			buildRules = (
			);
			dependencies = (
				D58478161C43FEB9006EBA49 /* PBXTargetDependency */,
			);
			name = "Spots-iOS-Tests";
			productName = SpotsTests;
			productReference = D58478131C43FEB9006EBA49 /* Spots-iOS-Tests.xctest */;
			productType = "com.apple.product-type.bundle.unit-test";
		};
		D58478C71C440567006EBA49 /* Spots-macOS */ = {
			isa = PBXNativeTarget;
			buildConfigurationList = D58478D91C440568006EBA49 /* Build configuration list for PBXNativeTarget "Spots-macOS" */;
			buildPhases = (
				D58478C31C440567006EBA49 /* Sources */,
				D58478C41C440567006EBA49 /* Frameworks */,
				D58478C51C440567006EBA49 /* Headers */,
				D58478C61C440567006EBA49 /* Resources */,
				D58478DF1C4405D2006EBA49 /* ShellScript */,
				BD2AD8881D1851FB00C8E294 /* ShellScript */,
			);
			buildRules = (
			);
			dependencies = (
			);
			name = "Spots-macOS";
			productName = "Spots-Mac";
			productReference = D58478C81C440567006EBA49 /* Spots.framework */;
			productType = "com.apple.product-type.framework";
		};
		D58478D01C440567006EBA49 /* Spots-macOS-Tests */ = {
			isa = PBXNativeTarget;
			buildConfigurationList = D58478DC1C440568006EBA49 /* Build configuration list for PBXNativeTarget "Spots-macOS-Tests" */;
			buildPhases = (
				D58478CD1C440567006EBA49 /* Sources */,
				D58478CE1C440567006EBA49 /* Frameworks */,
				D58478CF1C440567006EBA49 /* Resources */,
			);
			buildRules = (
			);
			dependencies = (
				D58478D41C440568006EBA49 /* PBXTargetDependency */,
			);
			name = "Spots-macOS-Tests";
			productName = "Spots-MacTests";
			productReference = D58478D11C440567006EBA49 /* Spots-macOS-Tests.xctest */;
			productType = "com.apple.product-type.bundle.unit-test";
		};
/* End PBXNativeTarget section */

/* Begin PBXProject section */
		D58478001C43FEB8006EBA49 /* Project object */ = {
			isa = PBXProject;
			attributes = {
				LastSwiftUpdateCheck = 0720;
				LastUpgradeCheck = 0800;
				ORGANIZATIONNAME = "Hyper Interaktiv AS";
				TargetAttributes = {
					BD7396FD1D718CD2000AF2DE = {
						LastSwiftMigration = 0800;
					};
					BD7397311D718CDB000AF2DE = {
						LastSwiftMigration = 0800;
					};
					D55B7B241E423B86000125C8 = {
						LastSwiftMigration = 0820;
					};
					D58478081C43FEB8006EBA49 = {
						CreatedOnToolsVersion = 7.2;
						LastSwiftMigration = 0800;
					};
					D58478121C43FEB9006EBA49 = {
						CreatedOnToolsVersion = 7.2;
					};
					D58478C71C440567006EBA49 = {
						CreatedOnToolsVersion = 7.2;
						LastSwiftMigration = 0800;
					};
					D58478D01C440567006EBA49 = {
						CreatedOnToolsVersion = 7.2;
						LastSwiftMigration = 0800;
					};
				};
			};
			buildConfigurationList = D58478031C43FEB8006EBA49 /* Build configuration list for PBXProject "Spots" */;
			compatibilityVersion = "Xcode 3.2";
			developmentRegion = English;
			hasScannedForEncodings = 0;
			knownRegions = (
				en,
			);
			mainGroup = D58477FF1C43FEB8006EBA49;
			productRefGroup = D584780A1C43FEB8006EBA49 /* Products */;
			projectDirPath = "";
			projectRoot = "";
			targets = (
				D58478081C43FEB8006EBA49 /* Spots-iOS */,
				D58478121C43FEB9006EBA49 /* Spots-iOS-Tests */,
				D58478C71C440567006EBA49 /* Spots-macOS */,
				D58478D01C440567006EBA49 /* Spots-macOS-Tests */,
				BD7396FD1D718CD2000AF2DE /* Spots-tvOS */,
				BD7397311D718CDB000AF2DE /* Spots-tvOS-Tests */,
				D55B7AA51E423122000125C8 /* RxSpots-iOS */,
				D55B7B241E423B86000125C8 /* RxSpots-iOS-Tests */,
			);
		};
/* End PBXProject section */

/* Begin PBXResourcesBuildPhase section */
		BD7397291D718CD2000AF2DE /* Resources */ = {
			isa = PBXResourcesBuildPhase;
			buildActionMask = 2147483647;
			files = (
			);
			runOnlyForDeploymentPostprocessing = 0;
		};
		BD7397411D718CDB000AF2DE /* Resources */ = {
			isa = PBXResourcesBuildPhase;
			buildActionMask = 2147483647;
			files = (
			);
			runOnlyForDeploymentPostprocessing = 0;
		};
		D55B7AFC1E423122000125C8 /* Resources */ = {
			isa = PBXResourcesBuildPhase;
			buildActionMask = 2147483647;
			files = (
			);
			runOnlyForDeploymentPostprocessing = 0;
		};
		D55B7B441E423B86000125C8 /* Resources */ = {
			isa = PBXResourcesBuildPhase;
			buildActionMask = 2147483647;
			files = (
			);
			runOnlyForDeploymentPostprocessing = 0;
		};
		D58478071C43FEB8006EBA49 /* Resources */ = {
			isa = PBXResourcesBuildPhase;
			buildActionMask = 2147483647;
			files = (
			);
			runOnlyForDeploymentPostprocessing = 0;
		};
		D58478111C43FEB9006EBA49 /* Resources */ = {
			isa = PBXResourcesBuildPhase;
			buildActionMask = 2147483647;
			files = (
			);
			runOnlyForDeploymentPostprocessing = 0;
		};
		D58478C61C440567006EBA49 /* Resources */ = {
			isa = PBXResourcesBuildPhase;
			buildActionMask = 2147483647;
			files = (
			);
			runOnlyForDeploymentPostprocessing = 0;
		};
		D58478CF1C440567006EBA49 /* Resources */ = {
			isa = PBXResourcesBuildPhase;
			buildActionMask = 2147483647;
			files = (
			);
			runOnlyForDeploymentPostprocessing = 0;
		};
/* End PBXResourcesBuildPhase section */

/* Begin PBXShellScriptBuildPhase section */
		BD2AD8881D1851FB00C8E294 /* ShellScript */ = {
			isa = PBXShellScriptBuildPhase;
			buildActionMask = 2147483647;
			files = (
			);
			inputPaths = (
			);
			outputPaths = (
			);
			runOnlyForDeploymentPostprocessing = 0;
			shellPath = /bin/sh;
			shellScript = "if which swiftlint >/dev/null; then\nswiftlint\nelse\necho \"warning: SwiftLint not installed, download from https://github.com/realm/SwiftLint\"\nfi\n";
		};
		BD2AD8891D18520600C8E294 /* ShellScript */ = {
			isa = PBXShellScriptBuildPhase;
			buildActionMask = 2147483647;
			files = (
			);
			inputPaths = (
			);
			outputPaths = (
			);
			runOnlyForDeploymentPostprocessing = 0;
			shellPath = /bin/sh;
			shellScript = "if which swiftlint >/dev/null; then\nswiftlint\nelse\necho \"warning: SwiftLint not installed, download from https://github.com/realm/SwiftLint\"\nfi";
		};
		BD73972A1D718CD2000AF2DE /* ShellScript */ = {
			isa = PBXShellScriptBuildPhase;
			buildActionMask = 2147483647;
			files = (
			);
			inputPaths = (
				"$(SRCROOT)/Carthage/Build/iOS/Tailor.framework",
			);
			outputPaths = (
			);
			runOnlyForDeploymentPostprocessing = 0;
			shellPath = /bin/sh;
			shellScript = "/usr/local/bin/carthage copy-frameworks";
		};
		BD73972B1D718CD2000AF2DE /* ShellScript */ = {
			isa = PBXShellScriptBuildPhase;
			buildActionMask = 2147483647;
			files = (
			);
			inputPaths = (
			);
			outputPaths = (
			);
			runOnlyForDeploymentPostprocessing = 0;
			shellPath = /bin/sh;
			shellScript = "if which swiftlint >/dev/null; then\nswiftlint\nelse\necho \"warning: SwiftLint not installed, download from https://github.com/realm/SwiftLint\"\nfi";
		};
		D55B7AFD1E423122000125C8 /* ShellScript */ = {
			isa = PBXShellScriptBuildPhase;
			buildActionMask = 2147483647;
			files = (
			);
			inputPaths = (
				"$(SRCROOT)/Carthage/Build/iOS/Tailor.framework",
			);
			outputPaths = (
			);
			runOnlyForDeploymentPostprocessing = 0;
			shellPath = /bin/sh;
			shellScript = "/usr/local/bin/carthage copy-frameworks";
		};
		D55B7AFE1E423122000125C8 /* ShellScript */ = {
			isa = PBXShellScriptBuildPhase;
			buildActionMask = 2147483647;
			files = (
			);
			inputPaths = (
			);
			outputPaths = (
			);
			runOnlyForDeploymentPostprocessing = 0;
			shellPath = /bin/sh;
			shellScript = "if which swiftlint >/dev/null; then\nswiftlint\nelse\necho \"warning: SwiftLint not installed, download from https://github.com/realm/SwiftLint\"\nfi";
		};
		D58478A71C440171006EBA49 /* ShellScript */ = {
			isa = PBXShellScriptBuildPhase;
			buildActionMask = 2147483647;
			files = (
			);
			inputPaths = (
				"$(SRCROOT)/Carthage/Build/iOS/Tailor.framework",
			);
			outputPaths = (
			);
			runOnlyForDeploymentPostprocessing = 0;
			shellPath = /bin/sh;
			shellScript = "/usr/local/bin/carthage copy-frameworks";
		};
		D58478DF1C4405D2006EBA49 /* ShellScript */ = {
			isa = PBXShellScriptBuildPhase;
			buildActionMask = 2147483647;
			files = (
			);
			inputPaths = (
				"$(SRCROOT)/Carthage/Build/Mac/Tailor.framework",
			);
			outputPaths = (
			);
			runOnlyForDeploymentPostprocessing = 0;
			shellPath = /bin/sh;
			shellScript = "/usr/local/bin/carthage copy-frameworks";
		};
/* End PBXShellScriptBuildPhase section */

/* Begin PBXSourcesBuildPhase section */
		BD7396FE1D718CD2000AF2DE /* Sources */ = {
			isa = PBXSourcesBuildPhase;
			buildActionMask = 2147483647;
			files = (
				BDAD84BB1E3E701C008289AE /* ListHeaderFooterWrapper.swift in Sources */,
				BDDCF6E71E4DF92F004B38C4 /* StringConvertible.swift in Sources */,
				BDAD85C21E3E7032008289AE /* ComponentDelegate.swift in Sources */,
				BDA3D96E1EC6F1A400141227 /* ItemManager.swift in Sources */,
				BDAD85EF1E3E7032008289AE /* StateCache.swift in Sources */,
				BD0AF3541E83CC53008795C3 /* UserInterface+Extensions.swift in Sources */,
				BDDCF6D81E4DF911004B38C4 /* Item.swift in Sources */,
				BDDCF6E21E4DF927004B38C4 /* ItemConfigurable.swift in Sources */,
				BDB1F8B41E5D921F0064F64B /* CoreComponent+Extensions+iOS.swift in Sources */,
				BDAD84AB1E3E701C008289AE /* SpotsController.swift in Sources */,
				BDAD84C91E3E701C008289AE /* SpotsScrollView.swift in Sources */,
				BD9ECEC81E6EC8C4003E4388 /* Component+iOS+HeaderFooter.swift in Sources */,
				BDAD85E61E3E7032008289AE /* Layout.swift in Sources */,
				BDAD85B91E3E7032008289AE /* ScrollDelegate.swift in Sources */,
				BDB1FCBD1ED060FF0042ED61 /* ComponentCollectionView.swift in Sources */,
				BDAD84BF1E3E701C008289AE /* DefaultItemView.swift in Sources */,
				BD77D1F61E8537E80075A3FC /* ComponentModelDiff.swift in Sources */,
				BDAD85E01E3E7032008289AE /* Inset.swift in Sources */,
				BDAD85921E3E7032008289AE /* ItemConfigurable+Extensions.swift in Sources */,
				BDAD858C1E3E7032008289AE /* Component+Core.swift in Sources */,
				BDAD84A91E3E701C008289AE /* CarouselSpotHeader.swift in Sources */,
				BDAD85741E3E7032008289AE /* Paginate.swift in Sources */,
				BDAD859B1E3E7032008289AE /* SpotsController+LiveEditing.swift in Sources */,
				BDAD84D31E3E701C008289AE /* Delegate+iOS+Extensions.swift in Sources */,
				BDAD85681E3E7032008289AE /* Delegate.swift in Sources */,
				BDAD85C81E3E7032008289AE /* SpotsProtocol.swift in Sources */,
				BDAD84B71E3E701C008289AE /* GridWrapper.swift in Sources */,
				52CD427C1E4477C800187E09 /* PageIndicatorPlacement.swift in Sources */,
				BDAD85891E3E7032008289AE /* ScrollDelegate+Extensions.swift in Sources */,
				BDAD84C71E3E701C008289AE /* SpotsContentView.swift in Sources */,
				BDAD84CF1E3E701C008289AE /* SpotsController+UIScrollViewDelegate.swift in Sources */,
				BDDCF6DD1E4DF91F004B38C4 /* Indexable.swift in Sources */,
				BDAD85E91E3E7032008289AE /* Parser.swift in Sources */,
				BDAD859E1E3E7032008289AE /* SpotsController+SpotsControllerManager.swift in Sources */,
				BDAD84D71E3E701C008289AE /* Inset+iOS.swift in Sources */,
				BD1F9E1B1EA39F2E009C018B /* Dictionary+Extensions.swift in Sources */,
				BDAD85F21E3E7032008289AE /* TypeAlias.swift in Sources */,
				BDAD85C51E3E7032008289AE /* ComponentFocusDelegate.swift in Sources */,
				D5D282711E5474E0004BF251 /* Cell.swift in Sources */,
				BDAD85771E3E7032008289AE /* RegistryType.swift in Sources */,
				BDAD85DA1E3E7032008289AE /* Dispatch.swift in Sources */,
				BDAD84C11E3E701C008289AE /* ListWrapper.swift in Sources */,
				BD77D1FA1E8538080075A3FC /* ComponentModelKind.swift in Sources */,
				BD9ECEC51E6EC8B8003E4388 /* Component+iOS+List.swift in Sources */,
				BDAD84D11E3E701C008289AE /* DataSource+iOS+Extensions.swift in Sources */,
				BDAD85D41E3E7032008289AE /* ComponentModel.swift in Sources */,
				BDAD85F61E3E703A008289AE /* Component+tvOS.swift in Sources */,
				BDAD85E31E3E7032008289AE /* Interaction.swift in Sources */,
				BD24030D1E4B981A005BAA19 /* Component.swift in Sources */,
				BDAD84AD1E3E701C008289AE /* ComponentFlowLayout.swift in Sources */,
				BDAD858F1E3E7032008289AE /* Component+Mutation.swift in Sources */,
				BDAD85831E3E7032008289AE /* Item+Extensions.swift in Sources */,
				BD99824E1EA93684000A6FD4 /* ViewPreparer.swift in Sources */,
				D5D2826D1E547219004BF251 /* ViewStateDelegate.swift in Sources */,
				D5D282691E54710D004BF251 /* ViewState.swift in Sources */,
				BDAD85CB1E3E7032008289AE /* UserInterface.swift in Sources */,
				BDDCF6F11E4DF93D004B38C4 /* DictionaryConvertible.swift in Sources */,
				BDAD84E11E3E701C008289AE /* UITableView+UserInterface.swift in Sources */,
				BDAD85711E3E7032008289AE /* Animation.swift in Sources */,
				BDAD85D71E3E7032008289AE /* Configuration.swift in Sources */,
				BDAD85951E3E7032008289AE /* ComponentDelegate+Extensions.swift in Sources */,
				BD798EF61EA28F200069EFB7 /* SpotsControllerManager.swift in Sources */,
				BD77D1FE1E85382D0075A3FC /* ComponentModel+Equatable.swift in Sources */,
				BD9ECEC21E6EC8AF003E4388 /* Component+iOS+Grid.swift in Sources */,
				BDAD85651E3E7032008289AE /* DataSource.swift in Sources */,
				BDAD84E31E3E701C008289AE /* UIViewController+Extensions.swift in Sources */,
				BDAD84DB1E3E701C008289AE /* Layout+iOS.swift in Sources */,
				BDAD85EC1E3E7032008289AE /* Registry.swift in Sources */,
				BDE44B111EA0E5E80021EAC8 /* ComponentManager.swift in Sources */,
				BDAD85D11E3E7032008289AE /* Wrappable.swift in Sources */,
				BD9ECEBF1E6EC8A5003E4388 /* Component+iOS+Carousel.swift in Sources */,
				BD1F9E131EA39ED9009C018B /* Mappable+Extensions.swift in Sources */,
				BDAD85A41E3E7032008289AE /* Wrappable+Extensions.swift in Sources */,
				BDAD84DF1E3E701C008289AE /* UICollectionView+UserInterface.swift in Sources */,
				BD1F9E171EA39F02009C018B /* Array+Extensions.swift in Sources */,
				BDAD85B61E3E7032008289AE /* RefreshDelegate.swift in Sources */,
				BDB1F8B01E5D91BE0064F64B /* ComponentHorizontallyScrollable.swift in Sources */,
				BDAD85A71E3E7032008289AE /* CarouselScrollDelegate.swift in Sources */,
				BDAD857D1E3E7032008289AE /* Component+Extensions.swift in Sources */,
				BDAD85621E3E7032008289AE /* CompositeComponent.swift in Sources */,
				BDAD857A1E3E7032008289AE /* CarouselScrollDelegate+Extensions.swift in Sources */,
				BDAD84B11E3E701C008289AE /* GridHeaderFooterWrapper.swift in Sources */,
				BDAD85981E3E7032008289AE /* SpotsController+Extensions.swift in Sources */,
				BD44D1E51EADC48200F7205E /* HeaderMode.swift in Sources */,
			);
			runOnlyForDeploymentPostprocessing = 0;
		};
		BD7397341D718CDB000AF2DE /* Sources */ = {
			isa = PBXSourcesBuildPhase;
			buildActionMask = 2147483647;
			files = (
				BD45D98C1E30909700C2D6B2 /* TestLayoutExtensions.swift in Sources */,
				BDE44B181EA0F0E60021EAC8 /* TestComponentManager.swift in Sources */,
				BDEFF5501DD1C85300FC0537 /* TestDataSource.swift in Sources */,
				BD650CF81ECAC2C100DFD220 /* ItemConfigurableComputeSizeTests.swift in Sources */,
				BD45D9891E30906300C2D6B2 /* TestLayout.swift in Sources */,
				BDCFCD431DCA7EFF0047E84C /* TestSpotsController.swift in Sources */,
				BD677E8B1DC61EFC006D1654 /* TestStateCache.swift in Sources */,
				BD7397381D718CDB000AF2DE /* TestComponentModel.swift in Sources */,
				BD5FE3451EA6222C0008749C /* TestComponentDelegate+iOS.swift in Sources */,
				BD42CA861E4C9B2600A86E3B /* ComponentTests.swift in Sources */,
				BDB8D5951E4DFADC00220BC3 /* TestItem.swift in Sources */,
				BDEA32811E87A6FF0044B056 /* TestInteraction.swift in Sources */,
				D5D282741E547742004BF251 /* TestListWrapper.swift in Sources */,
				BD21C2551E4358CE00FE2B26 /* ComponentFlowLayoutTests.swift in Sources */,
				BD677E871DC616B2006D1654 /* ComponentSharedTests.swift in Sources */,
				BDDF2CCD1DC7C23500B766BA /* TestAnimations.swift in Sources */,
				BD01BD131DAEA523009C10FF /* TestParser.swift in Sources */,
				BD10D5271D7955AC00DF8E9B /* TestViewModelExtensions.swift in Sources */,
				BDCA3CF51E8295EB00A98A76 /* TestUserInterface.swift in Sources */,
				BD677E911DC65D63006D1654 /* Helpers.swift in Sources */,
				BD798EFA1EA2A1320069EFB7 /* TestSpotsControllerManager.swift in Sources */,
				BD6FBEF21E12B5F000AA58BD /* TestComposition.swift in Sources */,
				BD45D9971E30A8A000C2D6B2 /* InsetTests.swift in Sources */,
				BD31BB9F1EA6209E00D1FC8A /* DelegateConfigurationClosureTests.swift in Sources */,
			);
			runOnlyForDeploymentPostprocessing = 0;
		};
		D55B7AA61E423122000125C8 /* Sources */ = {
			isa = PBXSourcesBuildPhase;
			buildActionMask = 2147483647;
			files = (
				D55B7B0C1E4234C3000125C8 /* RxSpotsDelegate.swift in Sources */,
			);
			runOnlyForDeploymentPostprocessing = 0;
		};
		D55B7B271E423B86000125C8 /* Sources */ = {
			isa = PBXSourcesBuildPhase;
			buildActionMask = 2147483647;
			files = (
				D55B7B4F1E423C65000125C8 /* RxSpotsDelegateTests.swift in Sources */,
				BD21C2561E4358CF00FE2B26 /* ComponentFlowLayoutTests.swift in Sources */,
			);
			runOnlyForDeploymentPostprocessing = 0;
		};
		D58478041C43FEB8006EBA49 /* Sources */ = {
			isa = PBXSourcesBuildPhase;
			buildActionMask = 2147483647;
			files = (
				BDAD84D01E3E701C008289AE /* DataSource+iOS+Extensions.swift in Sources */,
				BDAD84BA1E3E701C008289AE /* ListHeaderFooterWrapper.swift in Sources */,
				BDAD858D1E3E7032008289AE /* Component+Mutation.swift in Sources */,
				BDAD85991E3E7032008289AE /* SpotsController+LiveEditing.swift in Sources */,
				BD0AF3521E83CC53008795C3 /* UserInterface+Extensions.swift in Sources */,
				BDAD84DE1E3E701C008289AE /* UICollectionView+UserInterface.swift in Sources */,
				BDB1F8B31E5D921F0064F64B /* CoreComponent+Extensions+iOS.swift in Sources */,
				BDAD84DA1E3E701C008289AE /* Layout+iOS.swift in Sources */,
				BD9ECEC71E6EC8C4003E4388 /* Component+iOS+HeaderFooter.swift in Sources */,
				BDAD84D21E3E701C008289AE /* Delegate+iOS+Extensions.swift in Sources */,
				BDDCF6D61E4DF911004B38C4 /* Item.swift in Sources */,
				BDAD85C01E3E7032008289AE /* ComponentDelegate.swift in Sources */,
				BDAD85751E3E7032008289AE /* RegistryType.swift in Sources */,
				BD77D1F41E8537E80075A3FC /* ComponentModelDiff.swift in Sources */,
				BDAD84BE1E3E701C008289AE /* DefaultItemView.swift in Sources */,
				BD1F9E111EA39ED9009C018B /* Mappable+Extensions.swift in Sources */,
				BDAD85ED1E3E7032008289AE /* StateCache.swift in Sources */,
				BDB8D59A1E51C4FE00220BC3 /* Delegate+iOS+UIScrollView.swift in Sources */,
				BD1D17251EA89A36000DBCF8 /* SpotsRefreshControl.swift in Sources */,
				BDAD85B71E3E7032008289AE /* ScrollDelegate.swift in Sources */,
				BD24030C1E4B981A005BAA19 /* Component.swift in Sources */,
				BDAD85A21E3E7032008289AE /* Wrappable+Extensions.swift in Sources */,
				BDAD85661E3E7032008289AE /* Delegate.swift in Sources */,
				BDAD85721E3E7032008289AE /* Paginate.swift in Sources */,
				BDAD84D61E3E701C008289AE /* Inset+iOS.swift in Sources */,
				BDAD85A51E3E7032008289AE /* CarouselScrollDelegate.swift in Sources */,
				BDAD84C81E3E701C008289AE /* SpotsScrollView.swift in Sources */,
				BDAD85F01E3E7032008289AE /* TypeAlias.swift in Sources */,
				BDAD84A81E3E701C008289AE /* CarouselSpotHeader.swift in Sources */,
				BDAD85B41E3E7032008289AE /* RefreshDelegate.swift in Sources */,
				BDAD859C1E3E7032008289AE /* SpotsController+SpotsControllerManager.swift in Sources */,
				BDAD85D21E3E7032008289AE /* ComponentModel.swift in Sources */,
				BDAD85EA1E3E7032008289AE /* Registry.swift in Sources */,
				BDAD85C61E3E7032008289AE /* SpotsProtocol.swift in Sources */,
				BDAD85E41E3E7032008289AE /* Layout.swift in Sources */,
				D5D2826F1E5474E0004BF251 /* Cell.swift in Sources */,
				BDAD85D51E3E7032008289AE /* Configuration.swift in Sources */,
				BDAD858A1E3E7032008289AE /* Component+Core.swift in Sources */,
				BDAD85931E3E7032008289AE /* ComponentDelegate+Extensions.swift in Sources */,
				BD9ECEC41E6EC8B8003E4388 /* Component+iOS+List.swift in Sources */,
				BD1F9E151EA39F02009C018B /* Array+Extensions.swift in Sources */,
				BDAD85961E3E7032008289AE /* SpotsController+Extensions.swift in Sources */,
				BDAD856F1E3E7032008289AE /* Animation.swift in Sources */,
				BD77D1F81E8538080075A3FC /* ComponentModelKind.swift in Sources */,
				BDAD85C31E3E7032008289AE /* ComponentFocusDelegate.swift in Sources */,
				BDAD85811E3E7032008289AE /* Item+Extensions.swift in Sources */,
				BD1F9E0F1EA39DFD009C018B /* SpotsController+iOS+Extensions.swift in Sources */,
				BDAD84E21E3E701C008289AE /* UIViewController+Extensions.swift in Sources */,
				BDAD85631E3E7032008289AE /* DataSource.swift in Sources */,
				BDAD84B61E3E701C008289AE /* GridWrapper.swift in Sources */,
				BD1F9E191EA39F2E009C018B /* Dictionary+Extensions.swift in Sources */,
				BDA3D96C1EC6F1A400141227 /* ItemManager.swift in Sources */,
				BDDCF6E01E4DF927004B38C4 /* ItemConfigurable.swift in Sources */,
				BD99824C1EA93684000A6FD4 /* ViewPreparer.swift in Sources */,
				D5D2826B1E547219004BF251 /* ViewStateDelegate.swift in Sources */,
				D5D282671E54710D004BF251 /* ViewState.swift in Sources */,
				BDAD84C61E3E701C008289AE /* SpotsContentView.swift in Sources */,
				BDAD84E01E3E701C008289AE /* UITableView+UserInterface.swift in Sources */,
				BDAD85DE1E3E7032008289AE /* Inset.swift in Sources */,
				BDDCF6E51E4DF92F004B38C4 /* StringConvertible.swift in Sources */,
				BDB1FCBC1ED060FF0042ED61 /* ComponentCollectionView.swift in Sources */,
				BDAD84CE1E3E701C008289AE /* SpotsController+UIScrollViewDelegate.swift in Sources */,
				BDDCF6DB1E4DF91F004B38C4 /* Indexable.swift in Sources */,
				BDAD85871E3E7032008289AE /* ScrollDelegate+Extensions.swift in Sources */,
				BD77D1FC1E85382D0075A3FC /* ComponentModel+Equatable.swift in Sources */,
				BD798EF41EA28F200069EFB7 /* SpotsControllerManager.swift in Sources */,
				BD9ECEC11E6EC8AF003E4388 /* Component+iOS+Grid.swift in Sources */,
				BDAD85601E3E7032008289AE /* CompositeComponent.swift in Sources */,
				52CD427A1E4477C800187E09 /* PageIndicatorPlacement.swift in Sources */,
				BDAD85781E3E7032008289AE /* CarouselScrollDelegate+Extensions.swift in Sources */,
				BDDCF6EF1E4DF93D004B38C4 /* DictionaryConvertible.swift in Sources */,
				BD44D1E31EADC48200F7205E /* HeaderMode.swift in Sources */,
				BD9ECEBE1E6EC8A5003E4388 /* Component+iOS+Carousel.swift in Sources */,
				BDE44B0F1EA0E5E80021EAC8 /* ComponentManager.swift in Sources */,
				BDAD85C91E3E7032008289AE /* UserInterface.swift in Sources */,
				BDAD84AA1E3E701C008289AE /* SpotsController.swift in Sources */,
				BDAD85CF1E3E7032008289AE /* Wrappable.swift in Sources */,
				BDAD84B01E3E701C008289AE /* GridHeaderFooterWrapper.swift in Sources */,
				BDB1F8AF1E5D91BE0064F64B /* ComponentHorizontallyScrollable.swift in Sources */,
				BDAD85D81E3E7032008289AE /* Dispatch.swift in Sources */,
				BDAD857B1E3E7032008289AE /* Component+Extensions.swift in Sources */,
				BDAD84AC1E3E701C008289AE /* ComponentFlowLayout.swift in Sources */,
				BDAD85E11E3E7032008289AE /* Interaction.swift in Sources */,
				BDAD85E71E3E7032008289AE /* Parser.swift in Sources */,
				BDAD84C01E3E701C008289AE /* ListWrapper.swift in Sources */,
				BDAD85901E3E7032008289AE /* ItemConfigurable+Extensions.swift in Sources */,
			);
			runOnlyForDeploymentPostprocessing = 0;
		};
		D584780F1C43FEB9006EBA49 /* Sources */ = {
			isa = PBXSourcesBuildPhase;
			buildActionMask = 2147483647;
			files = (
				D5D282761E547D1D004BF251 /* TestGridWrapper.swift in Sources */,
				BD4295551D81D39700E07E1C /* TestComponentiOS.swift in Sources */,
				D58478571C43FFFD006EBA49 /* TestComponentModel.swift in Sources */,
				BD45D98B1E30909700C2D6B2 /* TestLayoutExtensions.swift in Sources */,
				BDDF2CCC1DC7C23500B766BA /* TestAnimations.swift in Sources */,
				BDEED2E81D8446400030B475 /* TestSpotsScrollView.swift in Sources */,
				BDEFF54F1DD1C85300FC0537 /* TestDataSource.swift in Sources */,
				BD677E851DC616B2006D1654 /* ComponentSharedTests.swift in Sources */,
				BD45D9871E30906300C2D6B2 /* TestLayout.swift in Sources */,
				BDB8D5931E4DFADC00220BC3 /* TestItem.swift in Sources */,
				BD6FBEF01E12B5F000AA58BD /* TestComposition.swift in Sources */,
				BD677E891DC61EFC006D1654 /* TestStateCache.swift in Sources */,
				BD677E8F1DC65D63006D1654 /* Helpers.swift in Sources */,
				BD01BD111DAEA522009C10FF /* TestParser.swift in Sources */,
				BD31BB9D1EA6209C00D1FC8A /* DelegateConfigurationClosureTests.swift in Sources */,
				BD5FE3461EA6222D0008749C /* TestComponentDelegate+iOS.swift in Sources */,
				BD677E8D1DC62575006D1654 /* TestUIViewControllerExtensions.swift in Sources */,
				BD42CA851E4C9B2600A86E3B /* ComponentTests.swift in Sources */,
				BD798EF81EA2A1320069EFB7 /* TestSpotsControllerManager.swift in Sources */,
				BD650CF61ECAC2C100DFD220 /* ItemConfigurableComputeSizeTests.swift in Sources */,
				D5D282731E54773C004BF251 /* TestListWrapper.swift in Sources */,
				BD10D5251D7955AB00DF8E9B /* TestViewModelExtensions.swift in Sources */,
				BDCFCD441DCA7F830047E84C /* TestSpotsController.swift in Sources */,
				BD21C2541E4358CD00FE2B26 /* ComponentFlowLayoutTests.swift in Sources */,
				BDE44B161EA0F0E40021EAC8 /* TestComponentManager.swift in Sources */,
				BDCA3CF31E8295EB00A98A76 /* TestUserInterface.swift in Sources */,
				BD45D9951E30A8A000C2D6B2 /* InsetTests.swift in Sources */,
				BDEA327F1E87A6FF0044B056 /* TestInteraction.swift in Sources */,
			);
			runOnlyForDeploymentPostprocessing = 0;
		};
		D58478C31C440567006EBA49 /* Sources */ = {
			isa = PBXSourcesBuildPhase;
			buildActionMask = 2147483647;
			files = (
				BDAD85731E3E7032008289AE /* Paginate.swift in Sources */,
				BDDCF6E61E4DF92F004B38C4 /* StringConvertible.swift in Sources */,
				BDAD859D1E3E7032008289AE /* SpotsController+SpotsControllerManager.swift in Sources */,
				BDDCF6D71E4DF911004B38C4 /* Item.swift in Sources */,
				BDDCF6E11E4DF927004B38C4 /* ItemConfigurable.swift in Sources */,
				BDAD85D01E3E7032008289AE /* Wrappable.swift in Sources */,
				BDAD851B1E3E7025008289AE /* SpotsScrollView.swift in Sources */,
				BDAD85EB1E3E7032008289AE /* Registry.swift in Sources */,
				BDAD85D91E3E7032008289AE /* Dispatch.swift in Sources */,
				BDAD85F11E3E7032008289AE /* TypeAlias.swift in Sources */,
				BDAD85201E3E7025008289AE /* Inset+macOS.swift in Sources */,
				BD1F9E161EA39F02009C018B /* Array+Extensions.swift in Sources */,
				BDAD85C71E3E7032008289AE /* SpotsProtocol.swift in Sources */,
				BDAD858E1E3E7032008289AE /* Component+Mutation.swift in Sources */,
				BDAD85241E3E7025008289AE /* NSScrollView+Extensions.swift in Sources */,
				BDAD85E51E3E7032008289AE /* Layout.swift in Sources */,
				BDAD85171E3E7025008289AE /* NoScrollView.swift in Sources */,
				52CD427B1E4477C800187E09 /* PageIndicatorPlacement.swift in Sources */,
				BD9ECEBC1E6EC82D003E4388 /* Component+macOS+HeaderFooter.swift in Sources */,
				BDAD85DF1E3E7032008289AE /* Inset.swift in Sources */,
				BDAD85A31E3E7032008289AE /* Wrappable+Extensions.swift in Sources */,
				BDDCF6DC1E4DF91F004B38C4 /* Indexable.swift in Sources */,
				BDAD857C1E3E7032008289AE /* Component+Extensions.swift in Sources */,
				BDAD85701E3E7032008289AE /* Animation.swift in Sources */,
				BDAD85971E3E7032008289AE /* SpotsController+Extensions.swift in Sources */,
				BDAD85E21E3E7032008289AE /* Interaction.swift in Sources */,
				BDAD85D61E3E7032008289AE /* Configuration.swift in Sources */,
				BDAD85C41E3E7032008289AE /* ComponentFocusDelegate.swift in Sources */,
				BD165A3B1E6EAF310023AF82 /* ComponentFlowLayout.swift in Sources */,
				D5D282701E5474E0004BF251 /* Cell.swift in Sources */,
				BDE44B101EA0E5E80021EAC8 /* ComponentManager.swift in Sources */,
				BDAD85B81E3E7032008289AE /* ScrollDelegate.swift in Sources */,
				BDAD85271E3E7025008289AE /* ComponentView.swift in Sources */,
				BDAD859A1E3E7032008289AE /* SpotsController+LiveEditing.swift in Sources */,
				BDAD85231E3E7025008289AE /* NSCollectionView+UserInterface.swift in Sources */,
				BDA3D96D1EC6F1A400141227 /* ItemManager.swift in Sources */,
				BDAD85641E3E7032008289AE /* DataSource.swift in Sources */,
				BDAD85881E3E7032008289AE /* ScrollDelegate+Extensions.swift in Sources */,
				BD2403111E4B9A02005BAA19 /* Component.swift in Sources */,
				BD77D1FD1E85382D0075A3FC /* ComponentModel+Equatable.swift in Sources */,
				BDAD85EE1E3E7032008289AE /* StateCache.swift in Sources */,
				BDAD85821E3E7032008289AE /* Item+Extensions.swift in Sources */,
				D5D2826C1E547219004BF251 /* ViewStateDelegate.swift in Sources */,
				D5D282681E54710D004BF251 /* ViewState.swift in Sources */,
				BD1F9E1A1EA39F2E009C018B /* Dictionary+Extensions.swift in Sources */,
				BDA25E901EB5070F002B21C0 /* Wrappable+macOS.swift in Sources */,
				BDDCF6F01E4DF93D004B38C4 /* DictionaryConvertible.swift in Sources */,
				BD77D1F51E8537E80075A3FC /* ComponentModelDiff.swift in Sources */,
				BDAD85611E3E7032008289AE /* CompositeComponent.swift in Sources */,
				BDAD851D1E3E7025008289AE /* DataSource+macOS+Extensions.swift in Sources */,
				BD0AF3531E83CC53008795C3 /* UserInterface+Extensions.swift in Sources */,
				BD798EF51EA28F200069EFB7 /* SpotsControllerManager.swift in Sources */,
				BDAD858B1E3E7032008289AE /* Component+Core.swift in Sources */,
				BDAD85C11E3E7032008289AE /* ComponentDelegate.swift in Sources */,
				BDAD85E81E3E7032008289AE /* Parser.swift in Sources */,
				BDAD85251E3E7025008289AE /* NSTableView+UserInterface.swift in Sources */,
				BD9ECEB71E6EC6B4003E4388 /* Component+macOS+Carousel.swift in Sources */,
				BDAD851A1E3E7025008289AE /* SpotsContentView.swift in Sources */,
				BD9ECEB81E6EC6BC003E4388 /* Component+macOS+List.swift in Sources */,
				BD44D1E41EADC48200F7205E /* HeaderMode.swift in Sources */,
				BDAD851E1E3E7025008289AE /* Delegate+macOS+Extensions.swift in Sources */,
				BD9ECEBA1E6EC6D1003E4388 /* Component+macOS+Grid.swift in Sources */,
				BDAD85941E3E7032008289AE /* ComponentDelegate+Extensions.swift in Sources */,
				BD99824D1EA93684000A6FD4 /* ViewPreparer.swift in Sources */,
				BDAD85761E3E7032008289AE /* RegistryType.swift in Sources */,
				BD77D1F91E8538080075A3FC /* ComponentModelKind.swift in Sources */,
				BDAD850C1E3E7025008289AE /* SpotsController.swift in Sources */,
				BD5CF7371E8B7C57006CC281 /* ComponentResize.swift in Sources */,
				BDAD85D31E3E7032008289AE /* ComponentModel.swift in Sources */,
				BDAD85911E3E7032008289AE /* ItemConfigurable+Extensions.swift in Sources */,
				BDAD85791E3E7032008289AE /* CarouselScrollDelegate+Extensions.swift in Sources */,
				BDAD85211E3E7025008289AE /* Layout+macOS.swift in Sources */,
				BDAD85671E3E7032008289AE /* Delegate.swift in Sources */,
				BDAD85161E3E7025008289AE /* ListWrapper.swift in Sources */,
				BDAD85B51E3E7032008289AE /* RefreshDelegate.swift in Sources */,
				BDAD85151E3E7025008289AE /* DefaultItemView.swift in Sources */,
				BDAD85111E3E7025008289AE /* GridWrapper.swift in Sources */,
				BDAD85CA1E3E7032008289AE /* UserInterface.swift in Sources */,
				BDAD85A61E3E7032008289AE /* CarouselScrollDelegate.swift in Sources */,
				BD5FC7DF1E857AD900D03038 /* FlippedView.swift in Sources */,
				BD1F9E121EA39ED9009C018B /* Mappable+Extensions.swift in Sources */,
			);
			runOnlyForDeploymentPostprocessing = 0;
		};
		D58478CD1C440567006EBA49 /* Sources */ = {
			isa = PBXSourcesBuildPhase;
			buildActionMask = 2147483647;
			files = (
				D58478E71C440645006EBA49 /* TestComponentModel.swift in Sources */,
				BD677E901DC65D63006D1654 /* Helpers.swift in Sources */,
				BDCA3CF41E8295EB00A98A76 /* TestUserInterface.swift in Sources */,
				BD6CB2641ED71C4900FC78C8 /* SpotsScrollViewTests.swift in Sources */,
				BD650CF71ECAC2C100DFD220 /* ItemConfigurableComputeSizeTests.swift in Sources */,
				BD10D5261D7955AC00DF8E9B /* TestViewModelExtensions.swift in Sources */,
				BDEA32801E87A6FF0044B056 /* TestInteraction.swift in Sources */,
				BD165A391E6EAD750023AF82 /* HelperViews.swift in Sources */,
				BD9AB9F61E44AD9700085677 /* ComponentSharedTests.swift in Sources */,
				BDB1FCBA1ECEE6140042ED61 /* ComponentFlowLayoutTests.swift in Sources */,
				BD31BB9E1EA6209D00D1FC8A /* DelegateConfigurationClosureTests.swift in Sources */,
				BDCFCD421DCA7EFF0047E84C /* TestSpotsController.swift in Sources */,
				BDE44B171EA0F0E50021EAC8 /* TestComponentManager.swift in Sources */,
				BD165A371E6EAAA60023AF82 /* TestSpot.swift in Sources */,
				BDFC474F1E747B2B008700BF /* TestGridWrapper.swift in Sources */,
				BD01BD121DAEA523009C10FF /* TestParser.swift in Sources */,
				BD45D98F1E30935500C2D6B2 /* TestLayoutExtensions.swift in Sources */,
				BD45D9881E30906300C2D6B2 /* TestLayout.swift in Sources */,
				BD45D9961E30A8A000C2D6B2 /* InsetTests.swift in Sources */,
				BD6FBEF11E12B5F000AA58BD /* TestComposition.swift in Sources */,
				BDFC47521E747B2B008700BF /* TestListWrapper.swift in Sources */,
				BD798EF91EA2A1320069EFB7 /* TestSpotsControllerManager.swift in Sources */,
				BDB8D5941E4DFADC00220BC3 /* TestItem.swift in Sources */,
				BDEA327C1E86FC850044B056 /* TestClickInteraction.swift in Sources */,
				BDDF2CD01DC7C50700B766BA /* TestAnimations.swift in Sources */,
				BD677E8A1DC61EFC006D1654 /* TestStateCache.swift in Sources */,
			);
			runOnlyForDeploymentPostprocessing = 0;
		};
/* End PBXSourcesBuildPhase section */

/* Begin PBXTargetDependency section */
		BD53211F1DBD38EC007D6C25 /* PBXTargetDependency */ = {
			isa = PBXTargetDependency;
			target = BD7396FD1D718CD2000AF2DE /* Spots-tvOS */;
			targetProxy = BD53211E1DBD38EC007D6C25 /* PBXContainerItemProxy */;
		};
		D55B7B251E423B86000125C8 /* PBXTargetDependency */ = {
			isa = PBXTargetDependency;
			target = D58478081C43FEB8006EBA49 /* Spots-iOS */;
			targetProxy = D55B7B261E423B86000125C8 /* PBXContainerItemProxy */;
		};
		D55B7B4B1E423BAA000125C8 /* PBXTargetDependency */ = {
			isa = PBXTargetDependency;
			target = D55B7AA51E423122000125C8 /* RxSpots-iOS */;
			targetProxy = D55B7B4A1E423BAA000125C8 /* PBXContainerItemProxy */;
		};
		D58478161C43FEB9006EBA49 /* PBXTargetDependency */ = {
			isa = PBXTargetDependency;
			target = D58478081C43FEB8006EBA49 /* Spots-iOS */;
			targetProxy = D58478151C43FEB9006EBA49 /* PBXContainerItemProxy */;
		};
		D58478D41C440568006EBA49 /* PBXTargetDependency */ = {
			isa = PBXTargetDependency;
			target = D58478C71C440567006EBA49 /* Spots-macOS */;
			targetProxy = D58478D31C440568006EBA49 /* PBXContainerItemProxy */;
		};
/* End PBXTargetDependency section */

/* Begin XCBuildConfiguration section */
		BD73972D1D718CD2000AF2DE /* Debug */ = {
			isa = XCBuildConfiguration;
			buildSettings = {
				"CODE_SIGN_IDENTITY[sdk=appletvos*]" = "";
				DEFINES_MODULE = YES;
				DYLIB_COMPATIBILITY_VERSION = 1;
				DYLIB_CURRENT_VERSION = 1;
				DYLIB_INSTALL_NAME_BASE = "@rpath";
				FRAMEWORK_SEARCH_PATHS = (
					"$(inherited)",
					"$(PROJECT_DIR)/Carthage/Build/tvOS",
				);
				INFOPLIST_FILE = "SpotsTests/Info-tvOS.plist";
				INSTALL_PATH = "$(LOCAL_LIBRARY_DIR)/Frameworks";
				IPHONEOS_DEPLOYMENT_TARGET = 9.2;
				LD_RUNPATH_SEARCH_PATHS = "$(inherited) @executable_path/Frameworks @loader_path/Frameworks";
				OTHER_SWIFT_FLAGS = "";
				PRODUCT_BUNDLE_IDENTIFIER = no.hyper.Spots;
				PRODUCT_NAME = Spots;
				SDKROOT = appletvos;
				SKIP_INSTALL = YES;
				SUPPORTED_PLATFORMS = "appletvsimulator appletvos";
				SWIFT_VERSION = 3.0;
				TARGETED_DEVICE_FAMILY = 3;
				TVOS_DEPLOYMENT_TARGET = 9.2;
			};
			name = Debug;
		};
		BD73972E1D718CD2000AF2DE /* Release */ = {
			isa = XCBuildConfiguration;
			buildSettings = {
				"CODE_SIGN_IDENTITY[sdk=appletvos*]" = "";
				DEFINES_MODULE = YES;
				DYLIB_COMPATIBILITY_VERSION = 1;
				DYLIB_CURRENT_VERSION = 1;
				DYLIB_INSTALL_NAME_BASE = "@rpath";
				FRAMEWORK_SEARCH_PATHS = (
					"$(inherited)",
					"$(PROJECT_DIR)/Carthage/Build/tvOS",
				);
				INFOPLIST_FILE = "SpotsTests/Info-tvOS.plist";
				INSTALL_PATH = "$(LOCAL_LIBRARY_DIR)/Frameworks";
				IPHONEOS_DEPLOYMENT_TARGET = 9.2;
				LD_RUNPATH_SEARCH_PATHS = "$(inherited) @executable_path/Frameworks @loader_path/Frameworks";
				OTHER_SWIFT_FLAGS = "";
				PRODUCT_BUNDLE_IDENTIFIER = no.hyper.Spots;
				PRODUCT_NAME = Spots;
				SDKROOT = appletvos;
				SKIP_INSTALL = YES;
				SUPPORTED_PLATFORMS = "appletvsimulator appletvos";
				SWIFT_VERSION = 3.0;
				TARGETED_DEVICE_FAMILY = 3;
				TVOS_DEPLOYMENT_TARGET = 9.2;
			};
			name = Release;
		};
		BD7397441D718CDB000AF2DE /* Debug */ = {
			isa = XCBuildConfiguration;
			buildSettings = {
				ALWAYS_EMBED_SWIFT_STANDARD_LIBRARIES = YES;
				FRAMEWORK_SEARCH_PATHS = (
					"$(inherited)",
					"$(PROJECT_DIR)/Carthage/Build/tvOS",
				);
				INFOPLIST_FILE = "SpotsTests/Info-tvOS.plist";
				LD_RUNPATH_SEARCH_PATHS = "$(inherited) @executable_path/Frameworks @loader_path/Frameworks $(FRAMEWORK_SEARCH_PATHS)";
				PRODUCT_BUNDLE_IDENTIFIER = no.hyper.SpotsTests;
				PRODUCT_NAME = "$(TARGET_NAME)";
				SDKROOT = appletvos;
				SWIFT_VERSION = 3.0;
			};
			name = Debug;
		};
		BD7397451D718CDB000AF2DE /* Release */ = {
			isa = XCBuildConfiguration;
			buildSettings = {
				ALWAYS_EMBED_SWIFT_STANDARD_LIBRARIES = YES;
				FRAMEWORK_SEARCH_PATHS = (
					"$(inherited)",
					"$(PROJECT_DIR)/Carthage/Build/tvOS",
				);
				INFOPLIST_FILE = "SpotsTests/Info-tvOS.plist";
				LD_RUNPATH_SEARCH_PATHS = "$(inherited) @executable_path/Frameworks @loader_path/Frameworks $(FRAMEWORK_SEARCH_PATHS)";
				PRODUCT_BUNDLE_IDENTIFIER = no.hyper.SpotsTests;
				PRODUCT_NAME = "$(TARGET_NAME)";
				SDKROOT = appletvos;
				SWIFT_VERSION = 3.0;
			};
			name = Release;
		};
		D55B7B001E423122000125C8 /* Debug */ = {
			isa = XCBuildConfiguration;
			buildSettings = {
				"CODE_SIGN_IDENTITY[sdk=iphoneos*]" = "";
				DEFINES_MODULE = YES;
				DYLIB_COMPATIBILITY_VERSION = 1;
				DYLIB_CURRENT_VERSION = 1;
				DYLIB_INSTALL_NAME_BASE = "@rpath";
				FRAMEWORK_SEARCH_PATHS = (
					"$(inherited)",
					"$(PROJECT_DIR)/Carthage/Build/iOS",
				);
				INFOPLIST_FILE = "Spots/Info-iOS-RxSwift.plist";
				INSTALL_PATH = "$(LOCAL_LIBRARY_DIR)/Frameworks";
				IPHONEOS_DEPLOYMENT_TARGET = 8.0;
				LD_RUNPATH_SEARCH_PATHS = "$(inherited) @executable_path/Frameworks @loader_path/Frameworks";
				PRODUCT_BUNDLE_IDENTIFIER = no.hyper.Spots;
				PRODUCT_NAME = RxSpots;
				SKIP_INSTALL = YES;
				SWIFT_VERSION = 3.0;
			};
			name = Debug;
		};
		D55B7B011E423122000125C8 /* Release */ = {
			isa = XCBuildConfiguration;
			buildSettings = {
				"CODE_SIGN_IDENTITY[sdk=iphoneos*]" = "";
				DEFINES_MODULE = YES;
				DYLIB_COMPATIBILITY_VERSION = 1;
				DYLIB_CURRENT_VERSION = 1;
				DYLIB_INSTALL_NAME_BASE = "@rpath";
				FRAMEWORK_SEARCH_PATHS = (
					"$(inherited)",
					"$(PROJECT_DIR)/Carthage/Build/iOS",
				);
				INFOPLIST_FILE = "Spots/Info-iOS-RxSwift.plist";
				INSTALL_PATH = "$(LOCAL_LIBRARY_DIR)/Frameworks";
				IPHONEOS_DEPLOYMENT_TARGET = 8.0;
				LD_RUNPATH_SEARCH_PATHS = "$(inherited) @executable_path/Frameworks @loader_path/Frameworks";
				PRODUCT_BUNDLE_IDENTIFIER = no.hyper.Spots;
				PRODUCT_NAME = RxSpots;
				SKIP_INSTALL = YES;
				SWIFT_VERSION = 3.0;
			};
			name = Release;
		};
		D55B7B461E423B86000125C8 /* Debug */ = {
			isa = XCBuildConfiguration;
			buildSettings = {
				CLANG_ENABLE_MODULES = YES;
				FRAMEWORK_SEARCH_PATHS = (
					"$(inherited)",
					"$(PROJECT_DIR)/Carthage/Build/iOS",
				);
				INFOPLIST_FILE = "SpotsTests/Info-iOS-RxSwift.plist";
				LD_RUNPATH_SEARCH_PATHS = "$(inherited) @executable_path/Frameworks @loader_path/Frameworks $(FRAMEWORK_SEARCH_PATHS)";
				PRODUCT_BUNDLE_IDENTIFIER = no.hyper.SpotsTests;
				PRODUCT_NAME = "$(TARGET_NAME)";
				SWIFT_OPTIMIZATION_LEVEL = "-Onone";
				SWIFT_VERSION = 3.0;
			};
			name = Debug;
		};
		D55B7B471E423B86000125C8 /* Release */ = {
			isa = XCBuildConfiguration;
			buildSettings = {
				CLANG_ENABLE_MODULES = YES;
				FRAMEWORK_SEARCH_PATHS = (
					"$(inherited)",
					"$(PROJECT_DIR)/Carthage/Build/iOS",
				);
				INFOPLIST_FILE = "SpotsTests/Info-iOS-RxSwift.plist";
				LD_RUNPATH_SEARCH_PATHS = "$(inherited) @executable_path/Frameworks @loader_path/Frameworks $(FRAMEWORK_SEARCH_PATHS)";
				PRODUCT_BUNDLE_IDENTIFIER = no.hyper.SpotsTests;
				PRODUCT_NAME = "$(TARGET_NAME)";
				SWIFT_VERSION = 3.0;
			};
			name = Release;
		};
		D584781B1C43FEB9006EBA49 /* Debug */ = {
			isa = XCBuildConfiguration;
			buildSettings = {
				ALWAYS_SEARCH_USER_PATHS = NO;
				CLANG_CXX_LANGUAGE_STANDARD = "gnu++0x";
				CLANG_CXX_LIBRARY = "libc++";
				CLANG_ENABLE_MODULES = YES;
				CLANG_ENABLE_OBJC_ARC = YES;
				CLANG_WARN_BOOL_CONVERSION = YES;
				CLANG_WARN_CONSTANT_CONVERSION = YES;
				CLANG_WARN_DIRECT_OBJC_ISA_USAGE = YES_ERROR;
				CLANG_WARN_EMPTY_BODY = YES;
				CLANG_WARN_ENUM_CONVERSION = YES;
				CLANG_WARN_INFINITE_RECURSION = YES;
				CLANG_WARN_INT_CONVERSION = YES;
				CLANG_WARN_OBJC_ROOT_CLASS = YES_ERROR;
				CLANG_WARN_SUSPICIOUS_MOVE = YES;
				CLANG_WARN_UNREACHABLE_CODE = YES;
				CLANG_WARN__DUPLICATE_METHOD_MATCH = YES;
				"CODE_SIGN_IDENTITY[sdk=iphoneos*]" = "iPhone Developer";
				COPY_PHASE_STRIP = NO;
				CURRENT_PROJECT_VERSION = 1;
				DEBUG_INFORMATION_FORMAT = dwarf;
				ENABLE_STRICT_OBJC_MSGSEND = YES;
				ENABLE_TESTABILITY = YES;
				GCC_C_LANGUAGE_STANDARD = gnu99;
				GCC_DYNAMIC_NO_PIC = NO;
				GCC_NO_COMMON_BLOCKS = YES;
				GCC_OPTIMIZATION_LEVEL = 0;
				GCC_PREPROCESSOR_DEFINITIONS = (
					"DEBUG=1",
					"$(inherited)",
				);
				GCC_WARN_64_TO_32_BIT_CONVERSION = YES;
				GCC_WARN_ABOUT_RETURN_TYPE = YES_ERROR;
				GCC_WARN_UNDECLARED_SELECTOR = YES;
				GCC_WARN_UNINITIALIZED_AUTOS = YES_AGGRESSIVE;
				GCC_WARN_UNUSED_FUNCTION = YES;
				GCC_WARN_UNUSED_VARIABLE = YES;
				IPHONEOS_DEPLOYMENT_TARGET = 9.2;
				MTL_ENABLE_DEBUG_INFO = YES;
				ONLY_ACTIVE_ARCH = YES;
				SDKROOT = iphoneos;
				SWIFT_OPTIMIZATION_LEVEL = "-Onone";
				TARGETED_DEVICE_FAMILY = "1,2";
				VERSIONING_SYSTEM = "apple-generic";
				VERSION_INFO_PREFIX = "";
			};
			name = Debug;
		};
		D584781C1C43FEB9006EBA49 /* Release */ = {
			isa = XCBuildConfiguration;
			buildSettings = {
				ALWAYS_SEARCH_USER_PATHS = NO;
				CLANG_CXX_LANGUAGE_STANDARD = "gnu++0x";
				CLANG_CXX_LIBRARY = "libc++";
				CLANG_ENABLE_MODULES = YES;
				CLANG_ENABLE_OBJC_ARC = YES;
				CLANG_WARN_BOOL_CONVERSION = YES;
				CLANG_WARN_CONSTANT_CONVERSION = YES;
				CLANG_WARN_DIRECT_OBJC_ISA_USAGE = YES_ERROR;
				CLANG_WARN_EMPTY_BODY = YES;
				CLANG_WARN_ENUM_CONVERSION = YES;
				CLANG_WARN_INFINITE_RECURSION = YES;
				CLANG_WARN_INT_CONVERSION = YES;
				CLANG_WARN_OBJC_ROOT_CLASS = YES_ERROR;
				CLANG_WARN_SUSPICIOUS_MOVE = YES;
				CLANG_WARN_UNREACHABLE_CODE = YES;
				CLANG_WARN__DUPLICATE_METHOD_MATCH = YES;
				"CODE_SIGN_IDENTITY[sdk=iphoneos*]" = "iPhone Developer";
				COPY_PHASE_STRIP = NO;
				CURRENT_PROJECT_VERSION = 1;
				DEBUG_INFORMATION_FORMAT = "dwarf-with-dsym";
				ENABLE_NS_ASSERTIONS = NO;
				ENABLE_STRICT_OBJC_MSGSEND = YES;
				GCC_C_LANGUAGE_STANDARD = gnu99;
				GCC_NO_COMMON_BLOCKS = YES;
				GCC_WARN_64_TO_32_BIT_CONVERSION = YES;
				GCC_WARN_ABOUT_RETURN_TYPE = YES_ERROR;
				GCC_WARN_UNDECLARED_SELECTOR = YES;
				GCC_WARN_UNINITIALIZED_AUTOS = YES_AGGRESSIVE;
				GCC_WARN_UNUSED_FUNCTION = YES;
				GCC_WARN_UNUSED_VARIABLE = YES;
				IPHONEOS_DEPLOYMENT_TARGET = 9.2;
				MTL_ENABLE_DEBUG_INFO = NO;
				SDKROOT = iphoneos;
				SWIFT_OPTIMIZATION_LEVEL = "-Owholemodule";
				TARGETED_DEVICE_FAMILY = "1,2";
				VALIDATE_PRODUCT = YES;
				VERSIONING_SYSTEM = "apple-generic";
				VERSION_INFO_PREFIX = "";
			};
			name = Release;
		};
		D584781E1C43FEB9006EBA49 /* Debug */ = {
			isa = XCBuildConfiguration;
			buildSettings = {
				"CODE_SIGN_IDENTITY[sdk=iphoneos*]" = "";
				DEFINES_MODULE = YES;
				DYLIB_COMPATIBILITY_VERSION = 1;
				DYLIB_CURRENT_VERSION = 1;
				DYLIB_INSTALL_NAME_BASE = "@rpath";
				FRAMEWORK_SEARCH_PATHS = (
					"$(inherited)",
					"$(PROJECT_DIR)/Carthage/Build/iOS",
				);
				INFOPLIST_FILE = "Spots/Info-iOS.plist";
				INSTALL_PATH = "$(LOCAL_LIBRARY_DIR)/Frameworks";
				IPHONEOS_DEPLOYMENT_TARGET = 8.0;
				LD_RUNPATH_SEARCH_PATHS = "$(inherited) @executable_path/Frameworks @loader_path/Frameworks";
				PRODUCT_BUNDLE_IDENTIFIER = no.hyper.Spots;
				PRODUCT_NAME = Spots;
				SKIP_INSTALL = YES;
				SWIFT_VERSION = 3.0;
			};
			name = Debug;
		};
		D584781F1C43FEB9006EBA49 /* Release */ = {
			isa = XCBuildConfiguration;
			buildSettings = {
				"CODE_SIGN_IDENTITY[sdk=iphoneos*]" = "";
				DEFINES_MODULE = YES;
				DYLIB_COMPATIBILITY_VERSION = 1;
				DYLIB_CURRENT_VERSION = 1;
				DYLIB_INSTALL_NAME_BASE = "@rpath";
				FRAMEWORK_SEARCH_PATHS = (
					"$(inherited)",
					"$(PROJECT_DIR)/Carthage/Build/iOS",
				);
				INFOPLIST_FILE = "Spots/Info-iOS.plist";
				INSTALL_PATH = "$(LOCAL_LIBRARY_DIR)/Frameworks";
				IPHONEOS_DEPLOYMENT_TARGET = 8.0;
				LD_RUNPATH_SEARCH_PATHS = "$(inherited) @executable_path/Frameworks @loader_path/Frameworks";
				PRODUCT_BUNDLE_IDENTIFIER = no.hyper.Spots;
				PRODUCT_NAME = Spots;
				SKIP_INSTALL = YES;
				SWIFT_VERSION = 3.0;
			};
			name = Release;
		};
		D58478211C43FEB9006EBA49 /* Debug */ = {
			isa = XCBuildConfiguration;
			buildSettings = {
				FRAMEWORK_SEARCH_PATHS = (
					"$(inherited)",
					"$(PROJECT_DIR)/Carthage/Build/iOS",
				);
				INFOPLIST_FILE = "SpotsTests/Info-iOS.plist";
				LD_RUNPATH_SEARCH_PATHS = "$(inherited) @executable_path/Frameworks @loader_path/Frameworks $(FRAMEWORK_SEARCH_PATHS)";
				PRODUCT_BUNDLE_IDENTIFIER = no.hyper.SpotsTests;
				PRODUCT_NAME = "$(TARGET_NAME)";
				SWIFT_VERSION = 3.0;
			};
			name = Debug;
		};
		D58478221C43FEB9006EBA49 /* Release */ = {
			isa = XCBuildConfiguration;
			buildSettings = {
				FRAMEWORK_SEARCH_PATHS = (
					"$(inherited)",
					"$(PROJECT_DIR)/Carthage/Build/iOS",
				);
				INFOPLIST_FILE = "SpotsTests/Info-iOS.plist";
				LD_RUNPATH_SEARCH_PATHS = "$(inherited) @executable_path/Frameworks @loader_path/Frameworks $(FRAMEWORK_SEARCH_PATHS)";
				PRODUCT_BUNDLE_IDENTIFIER = no.hyper.SpotsTests;
				PRODUCT_NAME = "$(TARGET_NAME)";
				SWIFT_VERSION = 3.0;
			};
			name = Release;
		};
		D58478DA1C440568006EBA49 /* Debug */ = {
			isa = XCBuildConfiguration;
			buildSettings = {
				CODE_SIGN_IDENTITY = "";
				COMBINE_HIDPI_IMAGES = YES;
				DEFINES_MODULE = YES;
				DYLIB_COMPATIBILITY_VERSION = 1;
				DYLIB_CURRENT_VERSION = 1;
				DYLIB_INSTALL_NAME_BASE = "@rpath";
				FRAMEWORK_SEARCH_PATHS = (
					"$(inherited)",
					"$(PROJECT_DIR)/Carthage/Build/Mac",
				);
				FRAMEWORK_VERSION = A;
				INFOPLIST_FILE = "Spots/Info-macOS.plist";
				INSTALL_PATH = "$(LOCAL_LIBRARY_DIR)/Frameworks";
				LD_RUNPATH_SEARCH_PATHS = "$(inherited) @executable_path/../Frameworks @loader_path/Frameworks";
				MACOSX_DEPLOYMENT_TARGET = 10.11;
				PRODUCT_BUNDLE_IDENTIFIER = "no.hyper.Spots-macOS";
				PRODUCT_NAME = Spots;
				SDKROOT = macosx;
				SKIP_INSTALL = YES;
				SWIFT_VERSION = 3.0;
			};
			name = Debug;
		};
		D58478DB1C440568006EBA49 /* Release */ = {
			isa = XCBuildConfiguration;
			buildSettings = {
				CODE_SIGN_IDENTITY = "";
				COMBINE_HIDPI_IMAGES = YES;
				DEFINES_MODULE = YES;
				DYLIB_COMPATIBILITY_VERSION = 1;
				DYLIB_CURRENT_VERSION = 1;
				DYLIB_INSTALL_NAME_BASE = "@rpath";
				FRAMEWORK_SEARCH_PATHS = (
					"$(inherited)",
					"$(PROJECT_DIR)/Carthage/Build/Mac",
				);
				FRAMEWORK_VERSION = A;
				INFOPLIST_FILE = "Spots/Info-macOS.plist";
				INSTALL_PATH = "$(LOCAL_LIBRARY_DIR)/Frameworks";
				LD_RUNPATH_SEARCH_PATHS = "$(inherited) @executable_path/../Frameworks @loader_path/Frameworks";
				MACOSX_DEPLOYMENT_TARGET = 10.11;
				PRODUCT_BUNDLE_IDENTIFIER = "no.hyper.Spots-macOS";
				PRODUCT_NAME = Spots;
				SDKROOT = macosx;
				SKIP_INSTALL = YES;
				SWIFT_VERSION = 3.0;
			};
			name = Release;
		};
		D58478DD1C440568006EBA49 /* Debug */ = {
			isa = XCBuildConfiguration;
			buildSettings = {
				ALWAYS_EMBED_SWIFT_STANDARD_LIBRARIES = YES;
				CODE_SIGN_IDENTITY = "-";
				COMBINE_HIDPI_IMAGES = YES;
				FRAMEWORK_SEARCH_PATHS = (
					"$(inherited)",
					"$(PROJECT_DIR)/Carthage/Build/Mac",
				);
				INFOPLIST_FILE = "SpotsTests/Info-macOS.plist";
				LD_RUNPATH_SEARCH_PATHS = "$(inherited) @executable_path/../Frameworks @loader_path/../Frameworks $(FRAMEWORK_SEARCH_PATHS)";
				MACOSX_DEPLOYMENT_TARGET = 10.11;
				PRODUCT_BUNDLE_IDENTIFIER = "no.hyper.Spots-macOSTests";
				PRODUCT_NAME = "$(TARGET_NAME)";
				SDKROOT = macosx;
				SWIFT_VERSION = 3.0;
			};
			name = Debug;
		};
		D58478DE1C440568006EBA49 /* Release */ = {
			isa = XCBuildConfiguration;
			buildSettings = {
				ALWAYS_EMBED_SWIFT_STANDARD_LIBRARIES = YES;
				CODE_SIGN_IDENTITY = "-";
				COMBINE_HIDPI_IMAGES = YES;
				FRAMEWORK_SEARCH_PATHS = (
					"$(inherited)",
					"$(PROJECT_DIR)/Carthage/Build/Mac",
				);
				INFOPLIST_FILE = "SpotsTests/Info-macOS.plist";
				LD_RUNPATH_SEARCH_PATHS = "$(inherited) @executable_path/../Frameworks @loader_path/../Frameworks $(FRAMEWORK_SEARCH_PATHS)";
				MACOSX_DEPLOYMENT_TARGET = 10.11;
				PRODUCT_BUNDLE_IDENTIFIER = "no.hyper.Spots-macOSTests";
				PRODUCT_NAME = "$(TARGET_NAME)";
				SDKROOT = macosx;
				SWIFT_VERSION = 3.0;
			};
			name = Release;
		};
/* End XCBuildConfiguration section */

/* Begin XCConfigurationList section */
		BD73972C1D718CD2000AF2DE /* Build configuration list for PBXNativeTarget "Spots-tvOS" */ = {
			isa = XCConfigurationList;
			buildConfigurations = (
				BD73972D1D718CD2000AF2DE /* Debug */,
				BD73972E1D718CD2000AF2DE /* Release */,
			);
			defaultConfigurationIsVisible = 0;
			defaultConfigurationName = Release;
		};
		BD7397431D718CDB000AF2DE /* Build configuration list for PBXNativeTarget "Spots-tvOS-Tests" */ = {
			isa = XCConfigurationList;
			buildConfigurations = (
				BD7397441D718CDB000AF2DE /* Debug */,
				BD7397451D718CDB000AF2DE /* Release */,
			);
			defaultConfigurationIsVisible = 0;
			defaultConfigurationName = Release;
		};
		D55B7AFF1E423122000125C8 /* Build configuration list for PBXNativeTarget "RxSpots-iOS" */ = {
			isa = XCConfigurationList;
			buildConfigurations = (
				D55B7B001E423122000125C8 /* Debug */,
				D55B7B011E423122000125C8 /* Release */,
			);
			defaultConfigurationIsVisible = 0;
			defaultConfigurationName = Release;
		};
		D55B7B451E423B86000125C8 /* Build configuration list for PBXNativeTarget "RxSpots-iOS-Tests" */ = {
			isa = XCConfigurationList;
			buildConfigurations = (
				D55B7B461E423B86000125C8 /* Debug */,
				D55B7B471E423B86000125C8 /* Release */,
			);
			defaultConfigurationIsVisible = 0;
			defaultConfigurationName = Release;
		};
		D58478031C43FEB8006EBA49 /* Build configuration list for PBXProject "Spots" */ = {
			isa = XCConfigurationList;
			buildConfigurations = (
				D584781B1C43FEB9006EBA49 /* Debug */,
				D584781C1C43FEB9006EBA49 /* Release */,
			);
			defaultConfigurationIsVisible = 0;
			defaultConfigurationName = Release;
		};
		D584781D1C43FEB9006EBA49 /* Build configuration list for PBXNativeTarget "Spots-iOS" */ = {
			isa = XCConfigurationList;
			buildConfigurations = (
				D584781E1C43FEB9006EBA49 /* Debug */,
				D584781F1C43FEB9006EBA49 /* Release */,
			);
			defaultConfigurationIsVisible = 0;
			defaultConfigurationName = Release;
		};
		D58478201C43FEB9006EBA49 /* Build configuration list for PBXNativeTarget "Spots-iOS-Tests" */ = {
			isa = XCConfigurationList;
			buildConfigurations = (
				D58478211C43FEB9006EBA49 /* Debug */,
				D58478221C43FEB9006EBA49 /* Release */,
			);
			defaultConfigurationIsVisible = 0;
			defaultConfigurationName = Release;
		};
		D58478D91C440568006EBA49 /* Build configuration list for PBXNativeTarget "Spots-macOS" */ = {
			isa = XCConfigurationList;
			buildConfigurations = (
				D58478DA1C440568006EBA49 /* Debug */,
				D58478DB1C440568006EBA49 /* Release */,
			);
			defaultConfigurationIsVisible = 0;
			defaultConfigurationName = Release;
		};
		D58478DC1C440568006EBA49 /* Build configuration list for PBXNativeTarget "Spots-macOS-Tests" */ = {
			isa = XCConfigurationList;
			buildConfigurations = (
				D58478DD1C440568006EBA49 /* Debug */,
				D58478DE1C440568006EBA49 /* Release */,
			);
			defaultConfigurationIsVisible = 0;
			defaultConfigurationName = Release;
		};
/* End XCConfigurationList section */
	};
	rootObject = D58478001C43FEB8006EBA49 /* Project object */;
}<|MERGE_RESOLUTION|>--- conflicted
+++ resolved
@@ -687,6 +687,7 @@
 				BDAD84841E3E701B008289AE /* SpotsController.swift */,
 				BD1D17241EA89A36000DBCF8 /* SpotsRefreshControl.swift */,
 				BDAD84931E3E701C008289AE /* SpotsScrollView.swift */,
+				BDB1FCBB1ED060FF0042ED61 /* ComponentCollectionView.swift */,
 			);
 			path = Classes;
 			sourceTree = "<group>";
@@ -922,12 +923,6 @@
 				BD45D98E1E30935500C2D6B2 /* TestLayoutExtensions.swift */,
 				BDFC474D1E747B2B008700BF /* TestListWrapper.swift */,
 				BD165A361E6EAAA60023AF82 /* TestSpot.swift */,
-<<<<<<< HEAD
-=======
-				BD165A381E6EAD750023AF82 /* HelperViews.swift */,
-				BDEA327B1E86FC850044B056 /* TestClickInteraction.swift */,
-				BD6CB2631ED71C4900FC78C8 /* SpotsScrollViewTests.swift */,
->>>>>>> 94def65a
 			);
 			path = macOS;
 			sourceTree = "<group>";
