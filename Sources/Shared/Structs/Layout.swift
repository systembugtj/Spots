import Foundation
import Tailor
import Brick

#if os(OSX)
  import Cocoa
#else
  import UIKit
#endif

public struct Layout: Mappable, DictionaryConvertible, Equatable {

  enum Key: String {
    case itemSpacing = "item-spacing"
    case lineSpacing = "line-spacing"
    case span = "span"
    case dynamicSpan = "dynamic-span"
  }

  static let rootKey: String = "layout"

  public var inset: Inset = Inset()
  /// For a vertically scrolling grid, this value represents the minimum spacing between items in the same row.
  /// For a horizontally scrolling grid, this value represents the minimum spacing between items in the same column.
  public var itemSpacing: Double = 0.0
  /// For a vertically scrolling layout, the value represents the minimum spacing between successive rows. 
  /// For a horizontally scrolling layout, the value represents the minimum spacing between successive columns.
  public var lineSpacing: Double = 0.0
  public var span: Double = 0.0
  public var dynamicSpan: Bool = false

  public var dictionary: [String : Any] {
    return [
<<<<<<< HEAD
      ContentInset.rootKey: contentInset.dictionary,
      SectionInset.rootKey: sectionInset.dictionary,
      Key.itemSpacing.rawValue: itemSpacing,
      Key.lineSpacing.rawValue: lineSpacing,
      Key.span.rawValue: span,
      Key.dynamicSpan.rawValue: dynamicSpan
=======
      Inset.rootKey: inset.dictionary,
      Keys.itemSpacing.rawValue: itemSpacing,
      Keys.lineSpacing.rawValue: lineSpacing,
      Keys.span.rawValue: span,
      Keys.dynamicSpan.rawValue: dynamicSpan
>>>>>>> fa77b7f5
    ]
  }

  public init() {
    self.span = 0.0
    self.dynamicSpan = false
    self.itemSpacing = 0.0
    self.lineSpacing = 0.0
    self.inset = Inset()
  }

  public init(span: Double = 0.0, dynamicSpan: Bool = false, itemSpacing: Double = 0.0, lineSpacing: Double = 0.0, inset: Inset = Inset()) {
    self.span = span
    self.dynamicSpan = dynamicSpan
    self.itemSpacing = itemSpacing
    self.lineSpacing = lineSpacing
    self.inset = inset
  }

  public init(_ map: [String : Any] = [:]) {
    switch Component.legacyMapping {
    case true:
      self.inset = Inset(map)
    case false:
      self.inset = Inset(map.property(Inset.rootKey) ?? [:])
    }

    self.itemSpacing <- map.property(Key.itemSpacing.rawValue)
    self.lineSpacing <- map.property(Key.lineSpacing.rawValue)
    self.dynamicSpan <- map.property(Key.dynamicSpan.rawValue)
    self.span <- map.property(Key.span.rawValue)
  }

  public init(_ block: (inout Layout) -> Void) {
    self.init([:])
    block(&self)
  }

  public mutating func configure(withJSON map: [String : Any]) {
    switch Component.legacyMapping {
    case true:
      self.inset = Inset(map)
    case false:
      self.inset = Inset(map.property(Inset.rootKey) ?? [:])
    }

    self.itemSpacing <- map.property(Key.itemSpacing.rawValue)
    self.lineSpacing <- map.property(Key.lineSpacing.rawValue)
    self.dynamicSpan <- map.property(Key.dynamicSpan.rawValue)
    self.span <- map.property(Key.span.rawValue)
  }

  public func mutate(_ closure: (inout Layout) -> Void) -> Layout {
    var copy = self
    closure(&copy)
    return copy
  }

  public func configure(spot: Listable) {
    inset.configure(scrollView: spot.render())
  }

  public static func == (lhs: Layout, rhs: Layout) -> Bool {
    return lhs.inset == rhs.inset &&
    lhs.itemSpacing == rhs.itemSpacing &&
    lhs.lineSpacing == rhs.lineSpacing &&
    lhs.span == rhs.span &&
    lhs.dynamicSpan == rhs.dynamicSpan
  }

  public static func != (lhs: Layout, rhs: Layout) -> Bool {
    return !(lhs == rhs)
  }
}<|MERGE_RESOLUTION|>--- conflicted
+++ resolved
@@ -31,20 +31,11 @@
 
   public var dictionary: [String : Any] {
     return [
-<<<<<<< HEAD
-      ContentInset.rootKey: contentInset.dictionary,
-      SectionInset.rootKey: sectionInset.dictionary,
+      Inset.rootKey: inset.dictionary,
       Key.itemSpacing.rawValue: itemSpacing,
       Key.lineSpacing.rawValue: lineSpacing,
       Key.span.rawValue: span,
       Key.dynamicSpan.rawValue: dynamicSpan
-=======
-      Inset.rootKey: inset.dictionary,
-      Keys.itemSpacing.rawValue: itemSpacing,
-      Keys.lineSpacing.rawValue: lineSpacing,
-      Keys.span.rawValue: span,
-      Keys.dynamicSpan.rawValue: dynamicSpan
->>>>>>> fa77b7f5
     ]
   }
 
