--- conflicted
+++ resolved
@@ -1,17 +1,6 @@
 import Foundation
 import Brick
-<<<<<<< HEAD
-
-#if os(iOS)
-  import UIKit
-#endif
-
-#if os(OSX)
-import Cocoa
-#endif
-=======
 import CoreGraphics
->>>>>>> 0612f54e
 
 /// A registry that is used internally when resolving kind to the corresponding spot.
 public struct Registry {
