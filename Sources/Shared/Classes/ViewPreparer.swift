#if os(OSX)
  import Foundation
#else
  import UIKit
#endif

/// ViewPreparer prepares views before they are used inside `DataSource` and `Delegate`.
/// It configures wrappable views by resolving the view from the view registry using the `kind` of the `Item`.
/// Views are registered on `Configuration.views`.
/// It also makes sure that the resolved views get configured by invoking `configure(_ item: inout Item)` from `ItemConfigurable`
/// on the view in question.
class ViewPreparer {

  /// Prepare the view located at a specific index inside of a component using the parent frame.
  ///
  /// - Parameters:
  ///   - view: The view that should be prepared.
  ///   - index: The index of the item on the model.
  ///   - component: The component that the item belongs to.
  ///   - parentFrame: The frame of the parent view, only applies to wrappable views.
  func prepareView(_ view: View, atIndex index: Int, in component: Component, parentFrame: CGRect = CGRect.zero) {
    switch view {
    case let view as Wrappable:
      prepareWrappableView(view, atIndex: index, in: component, parentFrame: parentFrame)
    case let view as ItemConfigurable:
      prepareItemConfigurableView(view, atIndex: index, in: component, configureView: true)
    default:
      assertionFailure("Unable to prepare view.")
    }
  }

  /// Prepare a wrappable view.
  /// Wrapper views are used when you register non-dequable views in the view registry such as `NSView` or `UIView`.
  /// These view get wrapped in wrapper views, either `ListWrapper` or `GridWrapper` depending on which user interface
  /// they belong to.
  ///
  /// - Parameters:
  ///   - view: The view that should be prepared.
  ///   - index: The index of the item on the model.
  ///   - component: The component that the item belongs to.
  ///   - parentFrame: The frame of the parent view.
  func prepareWrappableView(_ view: Wrappable, atIndex index: Int, in component: Component, parentFrame: CGRect = CGRect.zero) {
    let identifier = component.identifier(at: index)

    if identifier.contains(CompositeComponent.identifier),
      let composite = component.compositeComponents.filter({ $0.itemIndex == index }).first {
      view.configure(with: composite.component.view)
      component.model.items[index].size.height = composite.component.computedHeight
    } else if let wrappedView = Configuration.views.make(identifier, parentFrame: parentFrame)?.view {
      view.configure(with: wrappedView)
      if let configurableView = wrappedView as? ItemConfigurable {
        prepareItemConfigurableView(configurableView, atIndex: index, in: component, configureView: false)
      } else {
        component.model.items[index].size.height = wrappedView.frame.size.height
      }
    }
  }

<<<<<<< HEAD
  func prepareItemConfigurableView(_ view: ItemConfigurable, atIndex index: Int, in component: Component, configureView: Bool = false) {
    view.configure(with: component.model.items[index])
=======
  /// Configure view with model data using the `ItemConfigurable` protocol.
  /// This will invoke `configure(_ item: inout Item) on the view that gets passed into the component.
  ///
  /// - Parameters:
  ///   - view: The view that should be prepared.
  ///   - index: The index of the item on the model.
  ///   - component: The component that the item belongs to.
  func prepareItemConfigurableView(_ view: ItemConfigurable, atIndex index: Int, in component: Component) {
    view.configure(&component.model.items[index])

>>>>>>> 057ef1dc
    if component.model.items[index].size.height == 0.0 {
      component.model.items[index].size = view.computeSize(for: component.model.items[index])
    }

    if configureView {
      component.configure?(view)
    }
  }
}<|MERGE_RESOLUTION|>--- conflicted
+++ resolved
@@ -56,10 +56,6 @@
     }
   }
 
-<<<<<<< HEAD
-  func prepareItemConfigurableView(_ view: ItemConfigurable, atIndex index: Int, in component: Component, configureView: Bool = false) {
-    view.configure(with: component.model.items[index])
-=======
   /// Configure view with model data using the `ItemConfigurable` protocol.
   /// This will invoke `configure(_ item: inout Item) on the view that gets passed into the component.
   ///
@@ -67,10 +63,9 @@
   ///   - view: The view that should be prepared.
   ///   - index: The index of the item on the model.
   ///   - component: The component that the item belongs to.
-  func prepareItemConfigurableView(_ view: ItemConfigurable, atIndex index: Int, in component: Component) {
-    view.configure(&component.model.items[index])
+  func prepareItemConfigurableView(_ view: ItemConfigurable, atIndex index: Int, in component: Component, configureView: Bool = false) {
+    view.configure(with: component.model.items[index])
 
->>>>>>> 057ef1dc
     if component.model.items[index].size.height == 0.0 {
       component.model.items[index].size = view.computeSize(for: component.model.items[index])
     }
