--- conflicted
+++ resolved
@@ -37,27 +37,8 @@
     let item = collectionView.makeItem(withIdentifier: reuseIdentifier, for: indexPath)
 
     switch item {
-<<<<<<< HEAD
-    case let item as GridWrapper:
-      if let (_, resolvedView) = Configuration.views.make(reuseIdentifier), let view = resolvedView {
-        item.configure(with: view)
-        (view as? ItemConfigurable)?.configure(&component.model.items[indexPath.item])
-      }
-    case let item as Composable:
-      let components = component.compositeComponents.filter { $0.itemIndex == indexPath.item }
-
-      if let itemSize = component.item(at: 0)?.size {
-        item.contentView.frame.size = itemSize
-      } else {
-        item.contentView.frame.size.width = collectionView.frame.size.width
-        item.contentView.frame.size.height = component.computedHeight
-      }
-
-      item.configure(&component.model.items[indexPath.item], compositeComponents: components)
-=======
     case let item as Wrappable:
       viewPreparer.prepareWrappableView(item, atIndex: indexPath.item, in: component, parentFrame: item.bounds)
->>>>>>> b74b426d
     case let item as ItemConfigurable:
       item.configure(&component.model.items[indexPath.item])
     default:
