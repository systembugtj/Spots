--- conflicted
+++ resolved
@@ -11,11 +11,7 @@
 
     tableView.frame.size = size
 
-<<<<<<< HEAD
-    prepareItems(clean: true)
-=======
     prepareItems(recreateComposites: true)
->>>>>>> b74b426d
 
     tableView.backgroundColor = NSColor.clear
     tableView.allowsColumnReordering = false
@@ -47,19 +43,15 @@
     let size = tableView.sizeThatFits(size)
     scrollView.frame.size.width = round(size.width)
     tableView.frame.origin.y = headerView?.frame.size.height ?? 0.0
-<<<<<<< HEAD
-    tableView.frame.size.width = round(size.width)
-    tableView.frame.size.height = size.height
-=======
 
     if parentComponent != nil {
+      tableView.frame.size.width = round(size.width)
       tableView.frame.size.height = computedHeight
     } else {
       tableView.sizeToFit()
     }
 
     tableView.frame.size.width = size.width
->>>>>>> b74b426d
 
     if let layout = model.layout {
       tableView.frame.origin.y += CGFloat(layout.inset.bottom)
