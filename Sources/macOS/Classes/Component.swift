--- conflicted
+++ resolved
@@ -261,11 +261,7 @@
 
     collectionView.frame.size = size
 
-<<<<<<< HEAD
-    prepareItems(clean: true)
-=======
     prepareItems(recreateComposites: true)
->>>>>>> b74b426d
 
     collectionView.backgroundColors = [NSColor.clear]
     collectionView.isSelectable = true
@@ -377,11 +373,6 @@
     }
   }
 
-<<<<<<< HEAD
-  func beforeUpdate() {}
-
-=======
->>>>>>> b74b426d
   /// This method is invoked after mutations has been performed on a component.
   public func afterUpdate() {
     if let superview = view.superview {
