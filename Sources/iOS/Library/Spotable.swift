--- conflicted
+++ resolved
@@ -107,15 +107,14 @@
    - Parameter items: An array of view models
    - Parameter animated: Perform reload animation
    */
-<<<<<<< HEAD
-  public func reloadIfNeeded(items: [ViewModel], animated: Bool = true) {
+  public func reloadIfNeeded(items: [ViewModel], withAnimation animation: SpotsAnimation = .Automatic) {
     guard !(self.items == items) else {
       cache()
       return
     }
 
     self.items = items
-    reload(nil, animated: animated) {
+    reload(nil, withAnimation: animation) {
       self.cache()
     }
   }
@@ -125,13 +124,6 @@
   */
   public func cache() {
     stateCache?.save(dictionary)
-=======
-  public func reloadIfNeeded(items: [ViewModel], withAnimation animation: SpotsAnimation = .Automatic) {
-    guard !(self.items == items) else { return }
-
-    self.items = items
-    reload(nil, withAnimation: animation, completion: nil)
->>>>>>> 23c666a4
   }
 
   /**
